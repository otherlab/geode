//#####################################################################
// Class SimplexTree
//#####################################################################
#include <other/core/geometry/SimplexTree.h>
#include <other/core/geometry/Ray.h>
#include <other/core/geometry/Sphere.h>
#include <other/core/geometry/Segment2d.h>
#include <other/core/geometry/Segment3d.h>
#include <other/core/geometry/Triangle2d.h>
#include <other/core/geometry/Triangle3d.h>
#include <other/core/array/IndirectArray.h>
#include <other/core/python/Class.h>

// Windows silliness
#undef small
#undef far
#undef near

namespace other {
using std::cout;
using std::endl;

template<> OTHER_DEFINE_TYPE(SimplexTree<Vector<real,2>,1>)
template<> OTHER_DEFINE_TYPE(SimplexTree<Vector<real,2>,2>)
template<> OTHER_DEFINE_TYPE(SimplexTree<Vector<real,3>,1>)
template<> OTHER_DEFINE_TYPE(SimplexTree<Vector<real,3>,2>)

template<class Mesh,class TV> static Array<Box<TV> > boxes(const Mesh& mesh, Array<const TV> X) {
  OTHER_ASSERT(mesh.nodes()<=X.size());
  Array<Box<TV> > boxes(mesh.elements.size(),false);
  for(int t=0;t<mesh.elements.size();t++)
    boxes[t] = bounding_box(X.subset(mesh.elements[t]));
  return boxes;
}

template<class TV,int d> SimplexTree<TV,d>::
SimplexTree(const Mesh& mesh, Array<const TV> X, int leaf_size)
  : Base(RawArray<const Box<TV>>(other::boxes(mesh,X)),leaf_size), mesh(ref(mesh)), X(X), simplices(mesh.elements.size(),false) {
  for (int t=0;t<mesh.elements.size();t++)
    simplices[t] = Simplex(X.subset(mesh.elements[t]));
}

template<class TV,int d> SimplexTree<TV,d>::
~SimplexTree()
{}

template<class TV,int d> void SimplexTree<TV,d>::update() {
  RawArray<const Vector<int,d+1> > elements = mesh->elements;
  for (int t=0;t<elements.size();t++)
    simplices[t] = Simplex(X.subset(elements[t]));
  for (int n : leaves)
    boxes[n] = other::bounding_box(X.subset(prims(n)));
  update_nonleaf_boxes();
}

static void intersection_helper(const SimplexTree<Vector<real,3>,2>& self, const Plane<real>& p, int node, Array<Segment<Vector<real,3>>>& results) {
  if (p.intersection<Zero>(self.boxes[node])) {
    if (!self.is_leaf(node)) {
      intersection_helper(self,p,2*node+1,results);
      intersection_helper(self,p,2*node+2,results);
    } else
      for (int t : self.prims(node)){
        Segment<Vector<real,3>> seg;
        if(self.simplices[t].intersection(p,seg))
          results.append(seg);
      }
  }
}

template<class TV,int d> void SimplexTree<TV,d>::intersections(const Plane<T>& plane, Array<Segment<TV>>& result) const {
  OTHER_NOT_IMPLEMENTED();
}

template<> void SimplexTree<Vector<real,3>,2>::intersections(const Plane<real>& plane, Array<Segment<Vector<real,3>>>& result) const {
  result.clear();
  if (boxes.size())
    intersection_helper(*this,plane,0,result);
}

template<class TV,int d> static void intersection_helper(const SimplexTree<TV,d>& self, Ray<TV>& ray, typename TV::Scalar thickness_over_two, int node) {
  if (self.boxes[node].lazy_intersects(ray,thickness_over_two)) {
    if (!self.is_leaf(node)) {
      intersection_helper(self,ray,thickness_over_two,2*node+1);
      intersection_helper(self,ray,thickness_over_two,2*node+2);
    } else
      for (int t : self.prims(node))
        if (self.simplices[t].intersection(ray,thickness_over_two))
          ray.aggregate_id = t;
  }
}

template<class TV,int d> bool SimplexTree<TV,d>::
intersection(Ray<TV>& ray, T thickness_over_two) const {
  if (boxes.size() == 0)
    return false; // No intersections possible for empty trees
  int aggregate_save = ray.aggregate_id;
  ray.aggregate_id = -1;
  intersection_helper(*this,ray,thickness_over_two,0);
  if (ray.aggregate_id<0) {
    ray.aggregate_id = aggregate_save;
    return false;
  }
  return true;
}

template<class TV,int d> void SimplexTree<TV,d>::
intersection(const Sphere<TV>& sphere,Array<int>& hits) const {
  hits.clear();
  if (boxes.size())
    intersection_helper(*this,sphere,hits,0);
}

template<class TV,int d> static void intersection_helper(const SimplexTree<TV,d>& self, const Sphere<TV>& sphere, Array<int>& hits, int node) {
  if (self.boxes[node].phi(sphere.center)<=sphere.radius) {
    if (!self.is_leaf(node)) {
      intersection_helper(self,sphere,hits,2*node+1);
      intersection_helper(self,sphere,hits,2*node+2);
    } else
      for (int t : self.prims(node))
        if (self.simplices[t].distance(sphere.center)<=sphere.radius)
          hits.append(t);
  }
}

template<class TV,int d> static void multi_intersection_helper(const SimplexTree<TV,d>& self, Ray<TV>& ray, typename TV::Scalar thickness_over_two, int node, Array<Ray<TV> >& results) {
  if(self.boxes[node].lazy_intersects(ray,thickness_over_two)){
    if(!self.is_leaf(node)){
      multi_intersection_helper(self,ray,thickness_over_two,2*node+1,results);
      multi_intersection_helper(self,ray,thickness_over_two,2*node+2,results);}
    else{
      for(int t : self.prims(node)){
        Ray<TV> copy = ray;
        if(self.simplices[t].intersection(copy,thickness_over_two)){
          copy.aggregate_id=t;
          results.append(copy);
        }
      }
    }
  }
}

template<> void intersection_helper(const SimplexTree<Vector<real,2>,2>& self, Ray<Vector<real,2>>& ray, real thickness_over_two, int node) { OTHER_NOT_IMPLEMENTED(); }
template<> void intersection_helper(const SimplexTree<Vector<real,3>,1>& self, Ray<Vector<real,3>>& ray, real thickness_over_two, int node) { OTHER_NOT_IMPLEMENTED(); }
template<> void multi_intersection_helper(const SimplexTree<Vector<real,2>,2>& self, Ray<Vector<real,2>>& ray, real thickness_over_two, int node, Array<Ray<Vector<real,2> > >& results) { OTHER_NOT_IMPLEMENTED(); }
template<> void multi_intersection_helper(const SimplexTree<Vector<real,3>,1>& self, Ray<Vector<real,3>>& ray, real thickness_over_two, int node, Array<Ray<Vector<real,3> > >& results) { OTHER_NOT_IMPLEMENTED(); }

template<class TV,int d> Array<Ray<TV> > SimplexTree<TV,d>::
intersections(Ray<TV>& ray,T thickness_over_two) const {
  Array<Ray<TV> > results;
  if (boxes.size())
    multi_intersection_helper(*this,ray,thickness_over_two,0,results);
  return results;
}


// Random directions courtesy of numpy.random.randn.
template<class T> static RawArray<const Vector<T,2>> directions_helper_2() {
  typedef Vector<T,2> TV;
  static const TV directions[9] = {
    TV(-0.60969154652467961,0.79263876898392027),TV(0.10835187685622646,-0.99411260467903384),TV(0.74676055230096283,-0.66509298412113849),
    TV(-0.13012888817952251,-0.991497086461257), TV(0.49437504317564707,0.86924870818717759), TV(0.96329975179785676,0.26842799441598403),
    TV(0.51887332761872418,0.85485113902121712), TV(0.42940774149230604,-0.90311073050123625),TV(0.40586459576776618,0.9139332196075749)};
  return RawArray<const TV>(9,directions);
}

template<class T> static RawArray<const Vector<T,3>> directions_helper_3() {
  typedef Vector<real,3> TV;
  static const TV directions[9] = {
    TV(0.050077866028046092,-0.59798845200904516,0.79993875927967328), TV(-0.094882972991235312,-0.68113055844631043,-0.72598786752049915),TV(-0.21146569967846812,-0.93095746827124071,-0.29765827744159512),
    TV(0.52758229010650814,-0.79574366853717948,0.29740366700658522),  TV(0.38396767739444804,-0.074477799837916317,0.92033791622839078),  TV(-0.55278527979396841,0.43195599711995131,-0.71263065538553194),
    TV(-0.53492079675520676,-0.8446603735997813,-0.020213719822255519),TV(0.26358553445420602,0.49512333260405655,-0.82787411575525371),   TV(0.33993579119653583,-0.85738445772491467,0.38643958067897127)};
  return RawArray<const TV>(9,directions);
}

template<class TV> static RawArray<const TV> directions();
template<> RawArray<const Vector<real,2>> directions<Vector<real,2>>() { return directions_helper_2<real>(); }
template<> RawArray<const Vector<real,3>> directions<Vector<real,3>>() { return directions_helper_3<real>(); }

template<class T> static inline bool going_out(const Segment<Vector<T,2>>& s, const Vector<T,2>& d) { return cross(d,s.vector())>=0; }
template<class T> static inline bool going_out(const Triangle<Vector<T,3>>& s, const Vector<T,3>& d) { return dot(s.n,d)>=0; }
template<class T> static inline bool going_out(const Segment<Vector<T,3>>& s, const Vector<T,3>& d) { OTHER_NOT_IMPLEMENTED(); }
template<class T> static inline bool going_out(const Triangle<Vector<T,2>>& s, const Vector<T,2>& d) { OTHER_NOT_IMPLEMENTED(); }

template<class Simplex,class TV> static inline bool inside_plane(const Simplex& s, const TV& p) { return going_out(s,s.x0-p); }
template<class T> static inline bool inside_plane(const Triangle<Vector<T,2>>& s, const Vector<T,2>& p) { OTHER_NOT_IMPLEMENTED(); }

template<class TV,int d> bool SimplexTree<TV,d>::
inside(TV point) const {
  if (!boxes.size())
    return false;
  const T small = sqrt(numeric_limits<T>::epsilon());
  // Fire rays in random directions until we hit either nothing or a pure simplex.
  const T epsilon = small*bounding_box().sizes().max();
  for (const TV& dir : directions<TV>()) {
    Ray<TV> ray(point,dir,true);
    if (!intersection(ray,epsilon))
      return false; // No intersections, so we must be outside
    const Simplex& simplex = simplices[ray.aggregate_id];
    Vector<T,d+1> w = simplex.barycentric_coordinates(ray.point(ray.t_max));
    if (w.min() > small)
      return going_out(simplex,dir);
  }
  throw ArithmeticError("SimplexTree::inside: all rays were singular");
}

template<class TV,int d> bool SimplexTree<TV,d>::
inside_given_closest_point(TV point, int simplex, Vector<T,d+1> weights) const {
  OTHER_ASSERT(mesh->elements.valid(simplex));
  const T small = sqrt(numeric_limits<T>::epsilon());
  // If the closest point is on a triangle face, we're in luck
  if (weights.min() > small)
    return inside_plane(simplices[simplex],point);
  // Otherwise, fall back to basic inside routine
  return inside(point);
}

template<class TV,int d> static void closest_point_helper(const SimplexTree<TV,d>& self, TV point, int& triangle, typename TV::Scalar sqr_distance, int node) {
  typedef typename TV::Scalar T;
  if (!self.is_leaf(node)) {
    Vector<T,2> bounds(self.boxes[2*node+1].sqr_distance_bound(point),
                       self.boxes[2*node+2].sqr_distance_bound(point));
    int c = bounds.argmin();
    if (bounds[c]<sqr_distance)
      closest_point_helper<TV,d>(self,point,triangle,sqr_distance,2*node+1+c);
    if (bounds[1-c]<sqr_distance)
      closest_point_helper<TV,d>(self,point,triangle,sqr_distance,2*node+2-c);
  } else
    for (int t : self.prims(node)) {
      T sqr_d = sqr_magnitude(point-self.simplices[t].closest_point(point));
      if (sqr_distance>sqr_d) {
        sqr_distance = sqr_d;
        triangle = t;
      }
    }
}

template<class TV,int d> TV SimplexTree<TV,d>::
closest_point(TV point, int& simplex, Vector<T,d+1>& weights, T max_distance) const {
  simplex = -1;
<<<<<<< HEAD
  T sqr_distance = sqr(max_distance);
  closest_point_helper<TV,d>(*this,point,simplex,sqr_distance,T(0));
=======
  if (nodes()) {
    T sqr_distance = sqr(max_distance);
    closest_point_helper(*this,point,simplex,sqr_distance,0);
  }
>>>>>>> 8c33eec1
  if (simplex == -1) {
    TV x;
    x.fill(inf);
    return x;
  } else
    return simplices[simplex].closest_point(point,weights);
}

template<class TV,int d> TV SimplexTree<TV,d>::
closest_point(TV point, T max_distance) const {
  int simplex;
  Vector<T,d+1> weights;
  return closest_point(point, simplex, weights, max_distance);
}

template<class TV,int d> typename SimplexTree<TV,d>::T SimplexTree<TV,d>::
distance(TV point, T max_distance) const {
  return (point - closest_point(point, max_distance)).magnitude();
}

template class SimplexTree<Vector<real,2>,1>;
template class SimplexTree<Vector<real,2>,2>;
template class SimplexTree<Vector<real,3>,1>;
template class SimplexTree<Vector<real,3>,2>;

}
using namespace other;

template<class TV,int d> static void wrap_helper() {
  typedef typename TV::Scalar T;
  typedef SimplexTree<TV,d> Self;
  static const string name = format("%sTree%dd",(d==1?"Segment":"Triangle"),TV::m);
  Class<Self>(name.c_str())
    .OTHER_INIT(const typename Self::Mesh&,Array<const TV>,int)
    .OTHER_FIELD(mesh)
    .OTHER_FIELD(X)
    .OTHER_METHOD(update)
    .OTHER_OVERLOADED_METHOD(TV(Self::*)(TV,T)const, closest_point)
    ;
}

void wrap_simplex_tree() {
  wrap_helper<Vector<real,2>,1>();
  wrap_helper<Vector<real,2>,2>();
  wrap_helper<Vector<real,3>,1>();
  wrap_helper<Vector<real,3>,2>();
}<|MERGE_RESOLUTION|>--- conflicted
+++ resolved
@@ -237,15 +237,10 @@
 template<class TV,int d> TV SimplexTree<TV,d>::
 closest_point(TV point, int& simplex, Vector<T,d+1>& weights, T max_distance) const {
   simplex = -1;
-<<<<<<< HEAD
-  T sqr_distance = sqr(max_distance);
-  closest_point_helper<TV,d>(*this,point,simplex,sqr_distance,T(0));
-=======
   if (nodes()) {
     T sqr_distance = sqr(max_distance);
     closest_point_helper(*this,point,simplex,sqr_distance,0);
   }
->>>>>>> 8c33eec1
   if (simplex == -1) {
     TV x;
     x.fill(inf);
