//#####################################################################
// Class SimplexTree
//#####################################################################
#include <other/core/geometry/SimplexTree.h>
#include <other/core/geometry/FastRay.h>
#include <other/core/geometry/Sphere.h>
#include <other/core/geometry/Segment2d.h>
#include <other/core/geometry/Segment3d.h>
#include <other/core/geometry/traverse.h>
#include <other/core/geometry/Triangle2d.h>
#include <other/core/geometry/Triangle3d.h>
#include <other/core/array/IndirectArray.h>
#include <other/core/python/Class.h>
#include <other/core/random/Random.h>

// Windows silliness
#undef small
#undef far
#undef near

namespace other {
using std::cout;
using std::endl;

template<> OTHER_DEFINE_TYPE(SimplexTree<Vector<real,2>,1>)
template<> OTHER_DEFINE_TYPE(SimplexTree<Vector<real,2>,2>)
template<> OTHER_DEFINE_TYPE(SimplexTree<Vector<real,3>,1>)
template<> OTHER_DEFINE_TYPE(SimplexTree<Vector<real,3>,2>)

template<class Mesh,class TV> static Array<Box<TV>> boxes(const Mesh& mesh, Array<const TV> X) {
  OTHER_ASSERT(mesh.nodes()<=X.size());
  Array<Box<TV>> boxes(mesh.elements.size(),false);
  for(int t=0;t<mesh.elements.size();t++)
    boxes[t] = bounding_box(X.subset(mesh.elements[t]));
  return boxes;
}

template<class TV,int d> SimplexTree<TV,d>::
SimplexTree(const Mesh& mesh, Array<const TV> X, int leaf_size)
  : Base(RawArray<const Box<TV>>(other::boxes(mesh,X)),leaf_size), mesh(ref(mesh)), X(X), simplices(mesh.elements.size(),false) {
  for (int t=0;t<mesh.elements.size();t++)
    simplices[t] = Simplex(X.subset(mesh.elements[t]));
}

template<class TV,int d> SimplexTree<TV,d>::
~SimplexTree()
{}

template<class TV,int d> void SimplexTree<TV,d>::update() {
  RawArray<const Vector<int,d+1>> elements = mesh->elements;
  for (int t=0;t<elements.size();t++)
    simplices[t] = Simplex(X.subset(elements[t]));
  for (int n : leaves)
    boxes[n] = other::bounding_box(X.subset(prims(n)));
  update_nonleaf_boxes();
}

<<<<<<< HEAD
static void intersection_helper(const SimplexTree<Vector<real,3>,2>& self, const Plane<real>& p, int node, Array<Segment<Vector<real,3>>>& results) {
  if (p.intersection<Zero>(self.boxes[node])) {
    if (!self.is_leaf(node)) {
      intersection_helper(self,p,2*node+1,results);
      intersection_helper(self,p,2*node+2,results);
    } else
      for (int t : self.prims(node)){
        Segment<Vector<real,3>> seg;
        if(self.simplices[t].intersection(p,seg))
          results.append(seg);
      }
=======
namespace {
struct PlaneVisitor {
  const SimplexTree<Vector<T,3>,2>& self;
  const Plane<T> plane;
  Array<Segment<Vector<T,3>>>& results;

  PlaneVisitor(const SimplexTree<Vector<T,3>,2>& self, const Plane<T>& plane, Array<Segment<Vector<T,3>>>& results)
    : self(self), plane(plane), results(results) {}

  bool cull(const int node) const {
    return !plane.intersection<Zero>(self.boxes[node]);
  }

  void leaf(const int node) const {
    for (const int t : self.prims(node)) {
      Segment<Vector<T,3>> seg;
      if (self.simplices[t].intersection(plane,seg))
        results.append(seg);
    }
>>>>>>> 3aac770f
  }
};
}

template<class TV,int d> void SimplexTree<TV,d>::intersections(const Plane<T>& plane, Array<Segment<TV>>& results) const {
  OTHER_NOT_IMPLEMENTED();
}

<<<<<<< HEAD
template<> void SimplexTree<Vector<real,3>,2>::intersections(const Plane<real>& plane, Array<Segment<Vector<real,3>>>& result) const {
  result.clear();
  if (boxes.size())
    intersection_helper(*this,plane,0,result);
}

template<class TV,int d> static void intersection_helper(const SimplexTree<TV,d>& self, Ray<TV>& ray, typename TV::Scalar thickness_over_two, int node) {
  if (self.boxes[node].lazy_intersects(ray,thickness_over_two)) {
    if (!self.is_leaf(node)) {
      intersection_helper(self,ray,thickness_over_two,2*node+1);
      intersection_helper(self,ray,thickness_over_two,2*node+2);
    } else
      for (int t : self.prims(node))
        if (self.simplices[t].intersection(ray,thickness_over_two))
=======
template<> void SimplexTree<Vector<T,3>,2>::intersections(const Plane<T>& plane, Array<Segment<Vector<T,3>>>& results) const {
  results.clear();
  traverse(*this,PlaneVisitor(*this,plane,results));
}

template<int signs,class TV,int d> static void intersection_helper(const SimplexTree<TV,d>& self, Ray<TV>& ray, const T half_thickness) {
  FastRay<TV,signs> fast(ray);
  // If we don't intersect the root box, there's nothing to do
  const Box<T> root = fast.range(self.boxes[0],half_thickness);
  if (root.min>root.max || root.max<0 || root.min>fast.t_max)
    return;
  const int internal = self.leaves.lo;
  RawStack<Tuple<int,T>> stack(OTHER_RAW_ALLOCA(self.depth,Tuple<int,T>)); // Each entry is (node,t_min)
  stack.push(tuple(0,root.min));
  while (stack.size()) {
    const auto node_tmin = stack.pop();
    if (node_tmin.y>fast.t_max) // Check t_min again since fast.t_max may have changed
      continue;
    const int node = node_tmin.x;
    if (node < internal) {
      // Sort children by t_min
      int child0 = 2*node+1,
          child1 = 2*node+2;
      auto range0 = fast.range(self.boxes[child0],half_thickness),
           range1 = fast.range(self.boxes[child1],half_thickness);
      if (range0.min>range1.min) {
        swap(child0,child1);
        swap(range0,range1);
      }
      // Push child with larger t_min onto the stack first, so that we check smaller t_min first
      if (range1.min<=range1.max && range1.max>=0 && range1.min<=fast.t_max)
        stack.push(tuple(child1,range1.min));
      if (range0.min<=range0.max && range0.max>=0 && range0.min<=fast.t_max)
        stack.push(tuple(child0,range0.min));
    } else {
      // Test all simplices in this leaf
      for (const int t : self.prims(node))
        if (self.simplices[t].intersection(ray,half_thickness)) {
          fast.t_max = ray.t_max;
>>>>>>> 3aac770f
          ray.aggregate_id = t;
        }
    }
  }
}

<<<<<<< HEAD
template<class TV,int d> bool SimplexTree<TV,d>::
intersection(Ray<TV>& ray, T thickness_over_two) const {
=======
template<class TV,int d> static void intersection_dispatch(const SimplexTree<TV,d>& self, Ray<TV>& ray, const T half_thickness) {
  OTHER_NOT_IMPLEMENTED();
}

template<> void intersection_dispatch(const SimplexTree<Vector<T,2>,1>& self, Ray<Vector<T,2>>& ray, const T half_thickness) {
  switch (fast_ray_signs(ray)) {
    case 0: intersection_helper<0>(self,ray,half_thickness); break;
    case 1: intersection_helper<1>(self,ray,half_thickness); break;
    case 2: intersection_helper<2>(self,ray,half_thickness); break;
    case 3: intersection_helper<3>(self,ray,half_thickness); break;
  }
}

template<> void intersection_dispatch(const SimplexTree<Vector<T,3>,2>& self, Ray<Vector<T,3>>& ray, const T half_thickness) {
  switch (fast_ray_signs(ray)) {
    case 0: intersection_helper<0>(self,ray,half_thickness); break;
    case 1: intersection_helper<1>(self,ray,half_thickness); break;
    case 2: intersection_helper<2>(self,ray,half_thickness); break;
    case 3: intersection_helper<3>(self,ray,half_thickness); break;
    case 4: intersection_helper<4>(self,ray,half_thickness); break;
    case 5: intersection_helper<5>(self,ray,half_thickness); break;
    case 6: intersection_helper<6>(self,ray,half_thickness); break;
    case 7: intersection_helper<7>(self,ray,half_thickness); break;
  }
}

template<class TV,int d> bool SimplexTree<TV,d>::intersection(Ray<TV>& ray, const T half_thickness) const {
>>>>>>> 3aac770f
  if (boxes.size() == 0)
    return false; // No intersections possible for empty trees
  const int aggregate_save = ray.aggregate_id;
  ray.aggregate_id = -1;
  intersection_dispatch(*this,ray,half_thickness);
  if (ray.aggregate_id<0) {
    ray.aggregate_id = aggregate_save;
    return false;
  }
  return true;
}

namespace {
template<class TV,int d> struct SphereVisitor {
  const SimplexTree<TV,d>& self;
  const Sphere<TV> sphere;
  Array<int>& hits;

  SphereVisitor(const SimplexTree<TV,d>& self, const Sphere<TV>& sphere, Array<int>& hits)
    : self(self), sphere(sphere), hits(hits) {}

  bool cull(const int node) const {
    return self.boxes[node].phi(sphere.center)>sphere.radius;
  }

  void leaf(const int node) {
    for (const int t : self.prims(node))
      if (self.simplices[t].distance(sphere.center)<=sphere.radius)
        hits.append(t);
  }
};
}

template<class TV,int d> void SimplexTree<TV,d>::
intersection(const Sphere<TV>& sphere, Array<int>& hits) const {
  hits.clear();
  traverse(*this,SphereVisitor<TV,d>(*this,sphere,hits));
}

namespace {
template<class TV,int signs> struct MultiRayVisitor {
  const SimplexTree<TV,TV::m-1>& self;
  const Ray<TV> ray;
  const FastRay<TV,signs> fast;
  const T half_thickness;
  Array<Ray<TV>>& results;

  MultiRayVisitor(const SimplexTree<TV,TV::m-1>& self, const Ray<TV>& ray, const T half_thickness, Array<Ray<TV>>& results)
    : self(self), ray(ray), fast(ray), half_thickness(half_thickness), results(results) {}

  bool cull(const int node) const {
    return !fast.intersects(self.boxes[node],half_thickness);
  }

<<<<<<< HEAD
template<class TV,int d> static void multi_intersection_helper(const SimplexTree<TV,d>& self, Ray<TV>& ray, typename TV::Scalar thickness_over_two, int node, Array<Ray<TV> >& results) {
  if(self.boxes[node].lazy_intersects(ray,thickness_over_two)){
    if(!self.is_leaf(node)){
      multi_intersection_helper(self,ray,thickness_over_two,2*node+1,results);
      multi_intersection_helper(self,ray,thickness_over_two,2*node+2,results);}
    else{
      for(int t : self.prims(node)){
        Ray<TV> copy = ray;
        if(self.simplices[t].intersection(copy,thickness_over_two)){
          copy.aggregate_id=t;
          results.append(copy);
        }
=======
  void leaf(const int node) {
    for (const int t : self.prims(node)) {
      Ray<TV> copy = ray;
      if (self.simplices[t].intersection(copy,half_thickness)) {
        copy.aggregate_id = t;
        results.append(copy);
>>>>>>> 3aac770f
      }
    }
  }
};
}

<<<<<<< HEAD
template<> void intersection_helper(const SimplexTree<Vector<real,2>,2>& self, Ray<Vector<real,2>>& ray, real thickness_over_two, int node) { OTHER_NOT_IMPLEMENTED(); }
template<> void intersection_helper(const SimplexTree<Vector<real,3>,1>& self, Ray<Vector<real,3>>& ray, real thickness_over_two, int node) { OTHER_NOT_IMPLEMENTED(); }
template<> void multi_intersection_helper(const SimplexTree<Vector<real,2>,2>& self, Ray<Vector<real,2>>& ray, real thickness_over_two, int node, Array<Ray<Vector<real,2> > >& results) { OTHER_NOT_IMPLEMENTED(); }
template<> void multi_intersection_helper(const SimplexTree<Vector<real,3>,1>& self, Ray<Vector<real,3>>& ray, real thickness_over_two, int node, Array<Ray<Vector<real,3> > >& results) { OTHER_NOT_IMPLEMENTED(); }
=======
template<class TV> static inline void intersections_dispatch(const SimplexTree<Vector<T,2>,1>& self, const Ray<TV>& ray, const T half_thickness, Array<Ray<TV>>& results) {
  switch (fast_ray_signs(ray)) {
    case 0: traverse(self,MultiRayVisitor<TV,0>(self,ray,half_thickness,results)); break;
    case 1: traverse(self,MultiRayVisitor<TV,1>(self,ray,half_thickness,results)); break;
    case 2: traverse(self,MultiRayVisitor<TV,2>(self,ray,half_thickness,results)); break;
    case 3: traverse(self,MultiRayVisitor<TV,3>(self,ray,half_thickness,results)); break;
  }
}

template<class TV> static inline void intersections_dispatch(const SimplexTree<Vector<T,3>,2>& self, const Ray<TV>& ray, const T half_thickness, Array<Ray<TV>>& results) {
  switch (fast_ray_signs(ray)) {
    case 0: traverse(self,MultiRayVisitor<TV,0>(self,ray,half_thickness,results)); break;
    case 1: traverse(self,MultiRayVisitor<TV,1>(self,ray,half_thickness,results)); break;
    case 2: traverse(self,MultiRayVisitor<TV,2>(self,ray,half_thickness,results)); break;
    case 3: traverse(self,MultiRayVisitor<TV,3>(self,ray,half_thickness,results)); break;
    case 4: traverse(self,MultiRayVisitor<TV,4>(self,ray,half_thickness,results)); break;
    case 5: traverse(self,MultiRayVisitor<TV,5>(self,ray,half_thickness,results)); break;
    case 6: traverse(self,MultiRayVisitor<TV,6>(self,ray,half_thickness,results)); break;
    case 7: traverse(self,MultiRayVisitor<TV,7>(self,ray,half_thickness,results)); break;
  }
}
>>>>>>> 3aac770f

template<class TV,int d> Array<Ray<TV>> SimplexTree<TV,d>::intersections(const Ray<TV>& ray, const T half_thickness) const {
  Array<Ray<TV>> results;
  intersections_dispatch(*this,ray,half_thickness,results);
  return results;
}

template<> Array<Ray<Vector<T,2>>> SimplexTree<Vector<T,2>,2>::intersections(const Ray<Vector<T,2>>& ray, const T half_thickness) const { OTHER_NOT_IMPLEMENTED(); }
template<> Array<Ray<Vector<T,3>>> SimplexTree<Vector<T,3>,1>::intersections(const Ray<Vector<T,3>>& ray, const T half_thickness) const { OTHER_NOT_IMPLEMENTED(); }

// Random directions courtesy of numpy.random.randn.
template<class T> static RawArray<const Vector<T,2>> directions_helper_2() {
  typedef Vector<T,2> TV;
  static const TV directions[9] = {
    TV(-0.60969154652467961,0.79263876898392027),TV(0.10835187685622646,-0.99411260467903384),TV(0.74676055230096283,-0.66509298412113849),
    TV(-0.13012888817952251,-0.991497086461257), TV(0.49437504317564707,0.86924870818717759), TV(0.96329975179785676,0.26842799441598403),
    TV(0.51887332761872418,0.85485113902121712), TV(0.42940774149230604,-0.90311073050123625),TV(0.40586459576776618,0.9139332196075749)};
  return RawArray<const TV>(9,directions);
}

template<class T> static RawArray<const Vector<T,3>> directions_helper_3() {
  typedef Vector<real,3> TV;
  static const TV directions[9] = {
    TV(0.050077866028046092,-0.59798845200904516,0.79993875927967328), TV(-0.094882972991235312,-0.68113055844631043,-0.72598786752049915),TV(-0.21146569967846812,-0.93095746827124071,-0.29765827744159512),
    TV(0.52758229010650814,-0.79574366853717948,0.29740366700658522),  TV(0.38396767739444804,-0.074477799837916317,0.92033791622839078),  TV(-0.55278527979396841,0.43195599711995131,-0.71263065538553194),
    TV(-0.53492079675520676,-0.8446603735997813,-0.020213719822255519),TV(0.26358553445420602,0.49512333260405655,-0.82787411575525371),   TV(0.33993579119653583,-0.85738445772491467,0.38643958067897127)};
  return RawArray<const TV>(9,directions);
}

template<class TV> static RawArray<const TV> directions();
template<> RawArray<const Vector<real,2>> directions<Vector<real,2>>() { return directions_helper_2<real>(); }
template<> RawArray<const Vector<real,3>> directions<Vector<real,3>>() { return directions_helper_3<real>(); }

template<class T> static inline bool going_out(const Segment<Vector<T,2>>& s, const Vector<T,2>& d) { return cross(d,s.vector())>=0; }
template<class T> static inline bool going_out(const Triangle<Vector<T,3>>& s, const Vector<T,3>& d) { return dot(s.n,d)>=0; }
template<class T> static inline bool going_out(const Segment<Vector<T,3>>& s, const Vector<T,3>& d) { OTHER_NOT_IMPLEMENTED(); }
template<class T> static inline bool going_out(const Triangle<Vector<T,2>>& s, const Vector<T,2>& d) { OTHER_NOT_IMPLEMENTED(); }

template<class Simplex,class TV> static inline bool inside_plane(const Simplex& s, const TV& p) { return going_out(s,s.x0-p); }
template<class T> static inline bool inside_plane(const Triangle<Vector<T,2>>& s, const Vector<T,2>& p) { OTHER_NOT_IMPLEMENTED(); }

template<class TV,int d> bool SimplexTree<TV,d>::
inside(TV point) const {
  if (!boxes.size())
    return false;
  const T small = sqrt(numeric_limits<T>::epsilon());
  // Fire rays in random directions until we hit either nothing or a pure simplex.
  const T epsilon = small*bounding_box().sizes().max();
  for (const TV& dir : directions<TV>()) {
    Ray<TV> ray(point,dir,true);
    if (!intersection(ray,epsilon))
      return false; // No intersections, so we must be outside
    const Simplex& simplex = simplices[ray.aggregate_id];
    Vector<T,d+1> w = simplex.barycentric_coordinates(ray.point(ray.t_max));
    if (w.min() > small)
      return going_out(simplex,dir);
  }
  throw ArithmeticError("SimplexTree::inside: all rays were singular");
}

template<class TV,int d> bool SimplexTree<TV,d>::
inside_given_closest_point(TV point, int simplex, Vector<T,d+1> weights) const {
  OTHER_ASSERT(mesh->elements.valid(simplex));
  const T small = sqrt(numeric_limits<T>::epsilon());
  // If the closest point is on a triangle face, we're in luck
  if (weights.min() > small)
    return inside_plane(simplices[simplex],point);
  // Otherwise, fall back to basic inside routine
  return inside(point);
}

template<class TV,int d> static void closest_point_helper(const SimplexTree<TV,d>& self, TV point, int& triangle, typename TV::Scalar sqr_distance, int node) {
  typedef typename TV::Scalar T;
  if (!self.is_leaf(node)) {
    Vector<T,2> bounds(self.boxes[2*node+1].sqr_distance_bound(point),
                       self.boxes[2*node+2].sqr_distance_bound(point));
    int c = bounds.argmin();
    if (bounds[c]<sqr_distance)
      closest_point_helper<TV,d>(self,point,triangle,sqr_distance,2*node+1+c);
    if (bounds[1-c]<sqr_distance)
      closest_point_helper<TV,d>(self,point,triangle,sqr_distance,2*node+2-c);
  } else
    for (int t : self.prims(node)) {
      T sqr_d = sqr_magnitude(point-self.simplices[t].closest_point(point));
      if (sqr_distance>sqr_d) {
        sqr_distance = sqr_d;
        triangle = t;
      }
    }
}

template<class TV,int d> TV SimplexTree<TV,d>::
closest_point(TV point, int& simplex, Vector<T,d+1>& weights, T max_distance) const {
  simplex = -1;
  if (nodes()) {
    T sqr_distance = sqr(max_distance);
    closest_point_helper(*this,point,simplex,sqr_distance,0);
  }
  if (simplex == -1) {
    TV x;
    x.fill(inf);
    return x;
  } else
    return simplices[simplex].closest_point(point,weights);
}

template<class TV,int d> TV SimplexTree<TV,d>::
closest_point(TV point, T max_distance) const {
  int simplex;
  Vector<T,d+1> weights;
  return closest_point(point, simplex, weights, max_distance);
}

template<class TV,int d> typename SimplexTree<TV,d>::T SimplexTree<TV,d>::
distance(TV point, T max_distance) const {
  return (point - closest_point(point, max_distance)).magnitude();
}

template class SimplexTree<Vector<real,2>,1>;
template class SimplexTree<Vector<real,2>,2>;
template class SimplexTree<Vector<real,3>,1>;
template class SimplexTree<Vector<real,3>,2>;

template<int d> static int ray_traversal_test(const SimplexTree<Vector<T,d>,d-1>& tree, const int rays, const T half_thickness) {
  typedef Vector<T,d> TV;
  const auto box = tree.bounding_box();
  const auto random = new_<Random>(819371111);
  int hits = 0;
  for (int i=0;i<rays;i++) {
    const TV start = random->uniform(box);
    Ray<TV> ray(start,random->direction<TV>());
    ray.t_max = 2;
    auto copy = ray;
    const bool hit = tree.intersection(ray,half_thickness);
    bool slow_hit = false;
    for (const auto& simplex : tree.simplices)
      if (simplex.intersection(copy,half_thickness)) {
        slow_hit = true;
        break;
      }
    OTHER_ASSERT(hit==slow_hit);
    hits += hit;
  }
  return hits;
}

}
using namespace other;

template<class TV,int d> static void wrap_helper() {
  typedef typename TV::Scalar T;
  typedef SimplexTree<TV,d> Self;
  static const string name = format("%sTree%dd",(d==1?"Segment":"Triangle"),TV::m);
  Class<Self>(name.c_str())
    .OTHER_INIT(const typename Self::Mesh&,Array<const TV>,int)
    .OTHER_FIELD(mesh)
    .OTHER_FIELD(X)
    .OTHER_METHOD(update)
    .OTHER_OVERLOADED_METHOD(TV(Self::*)(TV,T)const, closest_point)
    ;
}

void wrap_simplex_tree() {
<<<<<<< HEAD
  wrap_helper<Vector<real,2>,1>();
  wrap_helper<Vector<real,2>,2>();
  wrap_helper<Vector<real,3>,1>();
  wrap_helper<Vector<real,3>,2>();
=======
  wrap_helper<Vector<T,2>,1>();
  wrap_helper<Vector<T,2>,2>();
  wrap_helper<Vector<T,3>,1>();
  wrap_helper<Vector<T,3>,2>();
  OTHER_FUNCTION_2(ray_traversal_test,ray_traversal_test<3>)
>>>>>>> 3aac770f
}<|MERGE_RESOLUTION|>--- conflicted
+++ resolved
@@ -22,10 +22,11 @@
 using std::cout;
 using std::endl;
 
-template<> OTHER_DEFINE_TYPE(SimplexTree<Vector<real,2>,1>)
-template<> OTHER_DEFINE_TYPE(SimplexTree<Vector<real,2>,2>)
-template<> OTHER_DEFINE_TYPE(SimplexTree<Vector<real,3>,1>)
-template<> OTHER_DEFINE_TYPE(SimplexTree<Vector<real,3>,2>)
+typedef real T;
+template<> OTHER_DEFINE_TYPE(SimplexTree<Vector<T,2>,1>)
+template<> OTHER_DEFINE_TYPE(SimplexTree<Vector<T,2>,2>)
+template<> OTHER_DEFINE_TYPE(SimplexTree<Vector<T,3>,1>)
+template<> OTHER_DEFINE_TYPE(SimplexTree<Vector<T,3>,2>)
 
 template<class Mesh,class TV> static Array<Box<TV>> boxes(const Mesh& mesh, Array<const TV> X) {
   OTHER_ASSERT(mesh.nodes()<=X.size());
@@ -55,19 +56,6 @@
   update_nonleaf_boxes();
 }
 
-<<<<<<< HEAD
-static void intersection_helper(const SimplexTree<Vector<real,3>,2>& self, const Plane<real>& p, int node, Array<Segment<Vector<real,3>>>& results) {
-  if (p.intersection<Zero>(self.boxes[node])) {
-    if (!self.is_leaf(node)) {
-      intersection_helper(self,p,2*node+1,results);
-      intersection_helper(self,p,2*node+2,results);
-    } else
-      for (int t : self.prims(node)){
-        Segment<Vector<real,3>> seg;
-        if(self.simplices[t].intersection(p,seg))
-          results.append(seg);
-      }
-=======
 namespace {
 struct PlaneVisitor {
   const SimplexTree<Vector<T,3>,2>& self;
@@ -87,7 +75,6 @@
       if (self.simplices[t].intersection(plane,seg))
         results.append(seg);
     }
->>>>>>> 3aac770f
   }
 };
 }
@@ -96,22 +83,6 @@
   OTHER_NOT_IMPLEMENTED();
 }
 
-<<<<<<< HEAD
-template<> void SimplexTree<Vector<real,3>,2>::intersections(const Plane<real>& plane, Array<Segment<Vector<real,3>>>& result) const {
-  result.clear();
-  if (boxes.size())
-    intersection_helper(*this,plane,0,result);
-}
-
-template<class TV,int d> static void intersection_helper(const SimplexTree<TV,d>& self, Ray<TV>& ray, typename TV::Scalar thickness_over_two, int node) {
-  if (self.boxes[node].lazy_intersects(ray,thickness_over_two)) {
-    if (!self.is_leaf(node)) {
-      intersection_helper(self,ray,thickness_over_two,2*node+1);
-      intersection_helper(self,ray,thickness_over_two,2*node+2);
-    } else
-      for (int t : self.prims(node))
-        if (self.simplices[t].intersection(ray,thickness_over_two))
-=======
 template<> void SimplexTree<Vector<T,3>,2>::intersections(const Plane<T>& plane, Array<Segment<Vector<T,3>>>& results) const {
   results.clear();
   traverse(*this,PlaneVisitor(*this,plane,results));
@@ -151,17 +122,12 @@
       for (const int t : self.prims(node))
         if (self.simplices[t].intersection(ray,half_thickness)) {
           fast.t_max = ray.t_max;
->>>>>>> 3aac770f
           ray.aggregate_id = t;
         }
     }
   }
 }
 
-<<<<<<< HEAD
-template<class TV,int d> bool SimplexTree<TV,d>::
-intersection(Ray<TV>& ray, T thickness_over_two) const {
-=======
 template<class TV,int d> static void intersection_dispatch(const SimplexTree<TV,d>& self, Ray<TV>& ray, const T half_thickness) {
   OTHER_NOT_IMPLEMENTED();
 }
@@ -189,7 +155,6 @@
 }
 
 template<class TV,int d> bool SimplexTree<TV,d>::intersection(Ray<TV>& ray, const T half_thickness) const {
->>>>>>> 3aac770f
   if (boxes.size() == 0)
     return false; // No intersections possible for empty trees
   const int aggregate_save = ray.aggregate_id;
@@ -244,39 +209,18 @@
     return !fast.intersects(self.boxes[node],half_thickness);
   }
 
-<<<<<<< HEAD
-template<class TV,int d> static void multi_intersection_helper(const SimplexTree<TV,d>& self, Ray<TV>& ray, typename TV::Scalar thickness_over_two, int node, Array<Ray<TV> >& results) {
-  if(self.boxes[node].lazy_intersects(ray,thickness_over_two)){
-    if(!self.is_leaf(node)){
-      multi_intersection_helper(self,ray,thickness_over_two,2*node+1,results);
-      multi_intersection_helper(self,ray,thickness_over_two,2*node+2,results);}
-    else{
-      for(int t : self.prims(node)){
-        Ray<TV> copy = ray;
-        if(self.simplices[t].intersection(copy,thickness_over_two)){
-          copy.aggregate_id=t;
-          results.append(copy);
-        }
-=======
   void leaf(const int node) {
     for (const int t : self.prims(node)) {
       Ray<TV> copy = ray;
       if (self.simplices[t].intersection(copy,half_thickness)) {
         copy.aggregate_id = t;
         results.append(copy);
->>>>>>> 3aac770f
       }
     }
   }
 };
 }
 
-<<<<<<< HEAD
-template<> void intersection_helper(const SimplexTree<Vector<real,2>,2>& self, Ray<Vector<real,2>>& ray, real thickness_over_two, int node) { OTHER_NOT_IMPLEMENTED(); }
-template<> void intersection_helper(const SimplexTree<Vector<real,3>,1>& self, Ray<Vector<real,3>>& ray, real thickness_over_two, int node) { OTHER_NOT_IMPLEMENTED(); }
-template<> void multi_intersection_helper(const SimplexTree<Vector<real,2>,2>& self, Ray<Vector<real,2>>& ray, real thickness_over_two, int node, Array<Ray<Vector<real,2> > >& results) { OTHER_NOT_IMPLEMENTED(); }
-template<> void multi_intersection_helper(const SimplexTree<Vector<real,3>,1>& self, Ray<Vector<real,3>>& ray, real thickness_over_two, int node, Array<Ray<Vector<real,3> > >& results) { OTHER_NOT_IMPLEMENTED(); }
-=======
 template<class TV> static inline void intersections_dispatch(const SimplexTree<Vector<T,2>,1>& self, const Ray<TV>& ray, const T half_thickness, Array<Ray<TV>>& results) {
   switch (fast_ray_signs(ray)) {
     case 0: traverse(self,MultiRayVisitor<TV,0>(self,ray,half_thickness,results)); break;
@@ -298,7 +242,6 @@
     case 7: traverse(self,MultiRayVisitor<TV,7>(self,ray,half_thickness,results)); break;
   }
 }
->>>>>>> 3aac770f
 
 template<class TV,int d> Array<Ray<TV>> SimplexTree<TV,d>::intersections(const Ray<TV>& ray, const T half_thickness) const {
   Array<Ray<TV>> results;
@@ -462,16 +405,9 @@
 }
 
 void wrap_simplex_tree() {
-<<<<<<< HEAD
-  wrap_helper<Vector<real,2>,1>();
-  wrap_helper<Vector<real,2>,2>();
-  wrap_helper<Vector<real,3>,1>();
-  wrap_helper<Vector<real,3>,2>();
-=======
   wrap_helper<Vector<T,2>,1>();
   wrap_helper<Vector<T,2>,2>();
   wrap_helper<Vector<T,3>,1>();
   wrap_helper<Vector<T,3>,2>();
   OTHER_FUNCTION_2(ray_traversal_test,ray_traversal_test<3>)
->>>>>>> 3aac770f
 }