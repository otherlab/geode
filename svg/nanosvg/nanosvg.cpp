--- conflicted
+++ resolved
@@ -1459,25 +1459,9 @@
                     }
                 }
             }
-<<<<<<< HEAD
-        }
-    }
-
-
-=======
-            last[0] = args[0];
-            last[1] = args[1];
-
-						nargs = 0;
-					}
-				}
-			}
-		}
-	}
-
-  // make last bezier segment if poly is closed only
-  if (closeFlag && sizeof(first)!=0) { // "&& sizeof(first) - to suppress compiler warning about unused variable
->>>>>>> 91911e70
+        }
+    }
+
     /* //let bezier.close do this
     // make last bezier segment if poly is closed only
     if (closeFlag && sizeof(first)) { // "&& sizeof(first) - to suppress compiler warning about unused variable (also doesn't work, clang wants & here, not &&)
