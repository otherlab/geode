#include <other/core/exact/circle_predicates.h>
#include <other/core/exact/Exact.h>
#include <other/core/exact/Interval.h>
#include <other/core/exact/math.h>
#include <other/core/exact/perturb.h>
#include <other/core/exact/predicates.h>
#include <other/core/exact/scope.h>
#include <other/core/utility/str.h>
namespace other {
typedef exact::Vec2 EV2;
typedef Vector<Exact<1>,3> LV3;


// If true, always run both fast and slow tests and compare results
// IMPORTANT: This is a much stronger test than the pure unit tests, and should be run whenver this file is changed.
#define CHECK 0

// Run a fast interval check, and fall back to a slower exact check if it fails.  If check is true, do both and validate.
#if !CHECK
#ifdef __GNUC__
// In gcc, we can define a clean macro that evaluates its arguments at most once time.
#define FILTER(fast,...) ({ \
  const int _s = weak_sign(fast); \
  _s ? _s>0 : __VA_ARGS__; })
#else
// Warning: we lack gcc, the argument must be evaluated multiple times.  Hopefully CSE will do its work.
#define FILTER(fast,...) \
  (  certainly_positive(fast) ? true \
   : certainly_negative(fast) ? false \
   : __VA_ARGS__)
#endif
#else
// In check mode, always do both.
static bool filter_helper(const Interval fast, const bool slow, const int line) {
  const int sign = weak_sign(fast);
  if (sign && (sign>0)!=slow)
    throw AssertionError(format("circle_csg: Consistency check failed on line %d, interval %s, slow sign %d",line,str(fast),slow?1:-1));
  return slow;
}
#define FILTER(fast,...) filter_helper(fast,__VA_ARGS__,__LINE__)
#endif


bool arcs_from_same_circle(Arcs arcs, int i0, int i1) {
  if (i0 == i1)
    return true;
  const auto &a0 = arcs[i0],
             &a1 = arcs[i1];
  if (a0.index != a1.index)
    return false;
  assert(a0.center == a1.center && a0.radius == a1.radius && a0.positive == a1.positive);
  return true;
}

// Do two circles intersect (degree 2)?
namespace {
template<bool add> struct Intersect {
  template<class TV> static inline PredicateType<2,TV> eval(const TV S0, const TV S1) {
  const auto c0 = S0.xy(), c1 = S1.xy();
  const auto r0 = S0.z,    r1 = S1.z;
  return sqr(add?r1+r0:r1-r0)-esqr_magnitude(c1-c0);
}};}
bool circles_intersect(Arcs arcs, const int arc0, const int arc1) {
  return     perturbed_predicate<Intersect<true >>(aspoint(arcs,arc0),aspoint(arcs,arc1))
         && !perturbed_predicate<Intersect<false>>(aspoint(arcs,arc0),aspoint(arcs,arc1));
}

namespace {
struct Alpha { template<class TV> static PredicateType<2,TV> eval(const TV S0, const TV S1) {
  const auto c0 = S0.xy(), c1 = S1.xy();
  const auto r0 = S0.z,    r1 = S1.z;
  return esqr_magnitude(c1-c0)+(r0+r1)*(r0-r1);
}};
template<int i,int j> struct Beta { template<class... Args> static PredicateType<4,typename First<Args...>::type> eval(const Args... args) {
  const auto S = tuple(args...);
  const auto& Si = S.template get<i>();
  const auto& Sj = S.template get<j>();
  const auto c0 = Si.xy(), c1 = Sj.xy();
  const auto r0 = Si.z,    r1 = Sj.z;
  const auto sqr_dc = esqr_magnitude(c1-c0);
  return sqr(r0<<1)*sqr_dc-sqr(sqr_dc+(r0+r1)*(r0-r1));
}};
}

// Which quadrant is in the intersection of two circles in relative to the center of the first?
// The quadrants are 0 to 3 counterclockwise from positive/positive.
// This function should be used only from circle_circle_intersections, where it is precomputed as Vertex::q0.
// As written this is degree 4, but it can be reduced to degree 2 if necessary.
namespace {
template<int axis> struct QuadrantA { template<class TV> static PredicateType<3,TV> eval(const TV S0, const TV S1) {
  return Alpha::eval(S0,S1)*(axis==0?S1.y-S0.y:S0.x-S1.x);
}};
template<int axis> struct QuadrantB { template<class TV> static PredicateType<1,TV> eval(const TV S0, const TV S1) {
  return S1[axis]-S0[axis]; // dc[axis]
}};}
static int circle_circle_intersection_quadrant(Arcs arcs, const Vertex v) {
  // We must evaluate the predicate
  //
  //   cross(e,alpha*dc+beta*dc^perp) > 0
  //   alpha cross(e,dc) + beta dot(e,dc) > 0
  //
  // where e0 = (1,0) and e1 = (0,1).  This has the form
  //
  //   A + B sqrt(C) > 0
  //   A = alpha_hat cross(e,dc)
  //   B = dot(e,dc)
  //   C = beta_hat^2
  //
  // Compute predicates for both axes
  const auto center = arcs[v.i0].center;
  const bool p0 = FILTER(v.p().y-center.y, perturbed_predicate_sqrt<QuadrantA<0>,QuadrantB<0>,Beta<0,1>>(v.left?1:-1,aspoint(arcs,v.i0),aspoint(arcs,v.i1))),
             p1 = FILTER(center.x-v.p().x, perturbed_predicate_sqrt<QuadrantA<1>,QuadrantB<1>,Beta<0,1>>(v.left?1:-1,aspoint(arcs,v.i0),aspoint(arcs,v.i1)));
  // Assemble our two predicates into a quadrant
  return 2*!p0+(p0==p1);
}

// Construct both of the intersections of two circular arcs, assuming they do intersect.
// The two intersections are to the right and the left of the center segment, respectively, so result[left] is correct.
// The results differ from the true intersections by at most 2.
// Degrees 3/2 for the nonsqrt part and 6/4 for the part under the sqrt.
Vector<Vertex,2> circle_circle_intersections(Arcs arcs, const int arc0, const int arc1) {
  Vector<Vertex,2> v;
  v.x.i0 = v.y.i0 = arc0;
  v.x.i1 = v.y.i1 = arc1;
  v.x.left = false;
  v.y.left = true;

#if CHECK
  OTHER_WARNING("Expensive consistency checking enabled");
  Vector<Interval,2> check_linear, check_quadratic;
  check_linear.fill(Interval::full());
  check_quadratic.fill(Interval::full());
#endif

  // Evaluate conservatively using intervals
  {
    const Vector<Interval,2> c0(arcs[arc0].center), c1(arcs[arc1].center);
    const Interval           r0(arcs[arc0].radius), r1(arcs[arc1].radius);
    const auto dc = c1-c0;
    const Interval sqr_dc = sqr_magnitude(dc);
    if (certainly_positive(sqr_dc)) {
      const auto half_inv_sqr_dc = inverse(sqr_dc<<1),
                 sqr_r0 = sqr(r0),
                 alpha_hat = sqr_dc-sqr(r1)+sqr_r0;
      const auto linear = c0+half_inv_sqr_dc*alpha_hat*dc;
#if CHECK
      check_linear = linear;
#endif
      if (small(linear,1)) {
        const auto beta_hat = assume_safe_sqrt((sqr_r0*(sqr_dc<<2))-sqr(alpha_hat));
        const auto quadratic = half_inv_sqr_dc*beta_hat*rotate_left_90(dc);
#if CHECK
        check_quadratic = quadratic;
#endif
        if (small(quadratic,1) && !CHECK) {
          const auto sl = snap(linear),
                     sq = snap(quadratic);
          v.x.rounded = sl-sq;
          v.y.rounded = sl+sq;
          goto quadrants;
        }
      }
    }
  }

  {
    // If intervals fail, evaluate and round using symbolic perturbation.  For simplicity, we round the sqrt part
    // separately from the rational part, at the cost of a maximum error of 2.  The full formula is
    //
    //   X = FR +- perp(sqrt(FS))
    #define MOST \
      const Vector<Exact<1>,2> c0(X[0].xy()), c1(X[1].xy()); \
      const Exact<1> r0(X[0].z), r1(X[1].z); \
      const auto dc = c1-c0; \
      const auto sqr_dc = esqr_magnitude(dc), \
                 two_sqr_dc = sqr_dc<<1, \
                 alpha_hat = sqr_dc-(r1+r0)*(r1-r0); \
      assert(result.m==3);
    struct FR { static void eval(RawArray<mp_limb_t,2> result, RawArray<const Vector<Exact<1>,3>> X) {
      MOST
      const auto v = emul(two_sqr_dc,c0)+emul(alpha_hat,dc);
      mpz_set(result[0],v.x);
      mpz_set(result[1],v.y);
      mpz_set(result[2],two_sqr_dc);
    }};
    struct FS { static void eval(RawArray<mp_limb_t,2> result, RawArray<const Vector<Exact<1>,3>> X) {
      MOST
      const auto sqr_beta_hat = sqr(r0<<1)*sqr_dc-sqr(alpha_hat);
      mpz_set(result[0],sqr_beta_hat*sqr(dc.x));
      mpz_set(result[1],sqr_beta_hat*sqr(dc.y));
      mpz_set(result[2],sqr(two_sqr_dc));
    }};
    #undef MOST
    const exact::Point3 X[2] = {aspoint(arcs,arc0),aspoint(arcs,arc1)};
    exact::Vec2 fr,fs;
    perturbed_ratio(asarray(fr),&FR::eval,3,asarray(X));
    perturbed_ratio(asarray(fs),&FS::eval,6,asarray(X),true);
    fs = rotate_left_90(fs*EV2(axis_less<0>(X[0],X[1])?1:-1,
                               axis_less<1>(X[0],X[1])?1:-1));
#if CHECK
    OTHER_ASSERT(   check_linear.x.thickened(1).contains(fr.x)
                 && check_linear.y.thickened(1).contains(fr.y));
    OTHER_ASSERT(   check_quadratic.x.thickened(1).contains(fs.x)
                 && check_quadratic.y.thickened(1).contains(fs.y));
#endif
    v.x.rounded = fr - fs;
    v.y.rounded = fr + fs;
  }

  // Fill in quadrants
quadrants:
  v.x.q0 = circle_circle_intersection_quadrant(arcs,v.x);
  v.x.q1 = circle_circle_intersection_quadrant(arcs,v.x.reverse());
  v.y.q0 = circle_circle_intersection_quadrant(arcs,v.y);
  v.y.q1 = circle_circle_intersection_quadrant(arcs,v.y.reverse());
  return v;
}

Box<exact::Vec2> arc_box(Arcs arcs, const Vertex& v01, const Vertex& v12) {
  const int i1 = v01.i1;
  assert(v01.i1 == v12.i0);

  // Probably not worth accounting for, but vertex.box() must be inside Box<EV2>(arcs[i].center).thickened(arcs[i].radius) for i in [vertex.i1,vertex.i2]
  auto box = bounding_box(v01.rounded,v12.rounded).thickened(Vertex::tolerance());
  int q0 = v01.q1,
      q1 = v12.q0;
  if (q0==q1) {
    if (arcs[i1].positive != (circle_intersections_upwards(arcs,v01.reverse(),v12) ^ (v01.q1==1 || v01.q1==2))) {
      // The arc hits all four axes
      box.enlarge(Box<EV2>(arcs[i1].center).thickened(arcs[i1].radius));
    } // The arc stays within one quadrant, the endpoints suffice for the bounding box
  } else {
    // The arc hits some axes but not others.  Loop around making the necessary bounding box enlargements.
    if (!arcs[i1].positive)
      swap(q0,q1);
    const auto a1 = arcs[i1];
    while (q0 != q1) {
      box.enlarge(a1.center+rotate_left_90_times(EV2(a1.radius,0),q0+1));
      q0 = (q0+1)&3;
    }
  }
  return box;
}


// Is intersection (a0,a1).y < (b0,b1).y?  This is degree 20 as written, but can be reduced to 6.
// If add = true, assume a0=b0 and check whether ((0,a1)+(0,b1)).y > 0.
namespace {
template<bool add> struct UpwardsA { template<class TV> static PredicateType<5,TV> eval(const TV S0, const TV S1, const TV S2, const TV S3) {
  const auto c0 = S0.xy(), c1 = S1.xy(), c2 = S2.xy(), c3 = S3.xy();
  const auto r0 = S0.z,    r1 = S1.z,    r2 = S2.z,    r3 = S3.z;
  const auto c01 = c1-c0, c23 = c3-c2;
  const auto sqr_c01 = esqr_magnitude(c01),
             sqr_c23 = esqr_magnitude(c23);
  const auto alpha01 = sqr_c01+(r0+r1)*(r0-r1),
             alpha23 = sqr_c23+(r2+r3)*(r2-r3);
  return !add ? ((c2.y-c0.y)<<1)*sqr_c01*sqr_c23+alpha23*(c23.y*sqr_c01)-alpha01*(c01.y*sqr_c23)
              : alpha23*(c23.y*sqr_c01)+alpha01*(c01.y*sqr_c23);
}};
template<int i> struct UpwardsB { template<class TV> static PredicateType<3,TV> eval(const TV S0, const TV S1, const TV S2, const TV S3) {
  BOOST_STATIC_ASSERT(i==0 || i==2);
  const auto c01 = S1.xy()-S0.xy(),
             c23 = S3.xy()-S2.xy();
  return i==0 ? c01.x*esqr_magnitude(c23) // Negated below
              : c23.x*esqr_magnitude(c01);
}};}
template<bool add> bool circle_intersections_upwards(Arcs arcs, const Vertex a, const Vertex b) {
  assert(a!=b && a.i0==b.i0);
  return FILTER(add ? a.p().y+b.p().y-(arcs[a.i0].center.y*2) : b.p().y-a.p().y,
               (    (arcs_from_same_circle(arcs, a.i0, b.i0) && arcs_from_same_circle(arcs, a.i1, b.i1))
                 || (arcs_from_same_circle(arcs, a.i0, b.i1) && arcs_from_same_circle(arcs, a.i1, b.i0)))
                  ? add ?    upwards(aspoint_center(arcs,a.i0),aspoint_center(arcs,a.i1)) == perturbed_predicate<Alpha>(aspoint(arcs,a.i0),aspoint(arcs,a.i1))
                        : rightwards(aspoint_center(arcs,a.i0),aspoint_center(arcs,a.i1)) ^ a.left
                  : perturbed_predicate_two_sqrts<UpwardsA<add>,UpwardsB<0>,UpwardsB<2>,Beta<0,1>,Beta<2,3>>(a.left^add?-1:1,b.left?1:-1,aspoint(arcs,a.i0),aspoint(arcs,a.i1),aspoint(arcs,b.i0),aspoint(arcs,b.i1)));
}

// // Are the intersections of two circles with a third counterclockwise?  In other words, is the triangle c0,x01,x02 positively oriented?
// // The two intersections are assumed to exist.
// namespace {
// // ai is true if we're the coefficient of the ith sqrt
// template<bool a0,bool a1> struct Ordered { static Exact<6-2*(a0+a1)> eval(const LV3 S0, const LV3 S1, const LV3 S2) {
//   const auto c0 = S0.xy(), c1 = S1.xy(), c2 = S2.xy();
//   const auto dc1 = c1-c0, dc2 = c2-c0;
//   return choice<a0>(Alpha::eval(S0,S1),One())
//        * choice<a1>(Alpha::eval(S0,S2),One())
//        * small_mul(a0 && !a1 ? -1 : 1, choice<a0!=a1>(edet(dc1,dc2),edot(dc1,dc2)));
// }};
//
//
// }
// static bool circle_intersections_ordered_helper(Arcs arcs, const Vertex v0, const Vertex v1) {
//   assert(v0.i0==v1.i0);
//   // Perform case analysis based on the two quadrants
//   const int q0 = v0.q0,
//             q1 = v1.q0;
//   switch ((q1-q0)&3) {
//     case 0: return circle_intersections_upwards      (arcs,v0,v1) ^ (q0==1 || q0==2);
//     case 2: return circle_intersections_upwards<true>(arcs,v0,v1) ^ (q0==1 || q0==2);
//     case 3: return false;
//     default: return true; // case 1
//   }
// }
// // Tests if an arc segment is less then a half circle
// static bool circle_intersections_ordered(Arcs arcs, const Vertex v0, const Vertex v1) {
//   assert(v0.i0==v1.i0);
//   const Vector<Interval,2> center(arcs[v0.i0].center);
//   return FILTER(cross(v0.p()-center,v1.p()-center),
//                 circle_intersections_ordered_helper(arcs,v0,v1));
// }

// Does the (a1,b) intersection occur on the piece of a1 between a0 and a2?  a1 and b are assumed to intersect.
bool circle_arc_intersects_circle(Arcs arcs, const Vertex a01, const Vertex a12, const Vertex a1b) {
  assert(a01.i1==a12.i0 && a12.i0==a1b.i0);
  const auto a10 = a01.reverse();
  const bool flip = !arcs[a01.i1].positive;
  const int q0 = a01.q1,
            q2 = a12.q0,
            qb = a1b.q0;
  const bool qb_down = qb==1 || qb==2;
  if (q0!=q2) { // a012 starts and ends in different quadrants
    if (q0==qb)
      return flip ^ qb_down ^ circle_intersections_upwards(arcs,a10,a1b);
    else if (q2==qb)
      return flip ^ qb_down ^ circle_intersections_upwards(arcs,a1b,a12);
    else
      return flip ^ (((qb-q0)&3)<((q2-q0)&3));
  } else { // a012 starts and ends in the same quadrant
    const bool small = circle_intersections_upwards(arcs,a10,a12) ^ (q0==1 || q0==2);
    return flip ^ small ^ (   q0!=qb
                           || (small ^ qb_down ^ circle_intersections_upwards(arcs,a10,a1b))
                           || (small ^ qb_down ^ circle_intersections_upwards(arcs,a1b,a12)));
  }
}

// Does the piece of a1 between a0 and a1 intersect the piece of b1 between b0 and b2?  a1 and b1 are assumed to intersect.
bool circle_arcs_intersect(Arcs arcs, const Vertex a01, const Vertex a12,
                                             const Vertex b01, const Vertex b12,
                                             const Vertex ab) {
  return circle_arc_intersects_circle(arcs,a01,a12,ab)
      && circle_arc_intersects_circle(arcs,b01,b12,ab.reverse());
}

// Is the (a0,a1) intersection inside circle b?  Degree 8, but can be eliminated entirely.
namespace {
// This predicate has the form
//   A + B sqrt(Beta<0,1>) < 0
// where
struct CircleIntersectionInsideCircle_A { template<class TV> static PredicateType<4,TV> eval(const TV S0, const TV S1, const TV S2) {
  const auto c0 = S0.xy(), c1 = S1.xy(), c2 = S2.xy();
  const auto r0 = S0.z,    r1 = S1.z,    r2 = S2.z;
  const auto c01 = c1-c0, c02 = c2-c0;
  const auto sqr_c01 = esqr_magnitude(c01),
             sqr_c02 = esqr_magnitude(c02),
             alpha01 = sqr_c01+(r0+r1)*(r0-r1),
             alpha02 = sqr_c02+(r0+r2)*(r0-r2);
  return alpha01*edot(c01,c02)-alpha02*sqr_c01;
}};
struct CircleIntersectionInsideCircle_B { template<class TV> static PredicateType<2,TV> eval(const TV S0, const TV S1, const TV S2) {
  const auto c0 = S0.xy(), c1 = S1.xy(), c2 = S2.xy();
  return edet(c1-c0,c2-c0);
}};
}
bool circle_intersection_inside_circle(Arcs arcs, const Vertex a, const int b) {
  return FILTER(sqr(Interval(arcs[b].radius))-sqr_magnitude(a.p()-Vector<Interval,2>(arcs[b].center)),
                perturbed_predicate_sqrt<CircleIntersectionInsideCircle_A,CircleIntersectionInsideCircle_B,Beta<0,1>>(a.left?1:-1,aspoint(arcs,a.i0),aspoint(arcs,a.i1),aspoint(arcs,b)));
}

// Is the (a0,a1) intersection to the right of b's center?  Degree 6, but can be eliminated entirely.
namespace {
// This predicate has the form
//   (\hat{alpha} c01.x - 2 c02.x c01^2) - c01.y sqrt(Beta<0,1>)
struct CircleIntersectionRightOfCenter_A { template<class TV> static PredicateType<3,TV> eval(const TV S0, const TV S1, const TV S2) {
  const auto c0 = S0.xy(), c1 = S1.xy(), c2 = S2.xy();
  const auto r0 = S0.z,    r1 = S1.z;
  const auto c01 = c1-c0;
  const auto sqr_c01 = esqr_magnitude(c01),
             alpha = sqr_c01+(r0+r1)*(r0-r1);
  return alpha*c01.x-((c2.x-c0.x)<<1)*sqr_c01;
}};
struct CircleIntersectionRightOfCenter_B { template<class TV> static PredicateType<1,TV> eval(const TV S0, const TV S1, const TV S2) {
  return S1.y-S0.y;
}};
}
bool circle_intersection_right_of_center(Arcs arcs, const Vertex a, const int b) {
  return FILTER(a.p().x-arcs[b].center.x,
                perturbed_predicate_sqrt<CircleIntersectionRightOfCenter_A,CircleIntersectionRightOfCenter_B,Beta<0,1>>(a.left?-1:1,aspoint(arcs,a.i0),aspoint(arcs,a.i1),aspoint(arcs,b)));
}

Array<Vertex> compute_vertices(Arcs arcs, RawArray<const int> next) {
  IntervalScope scope;
  Array<Vertex> vertices(arcs.size(),false); // vertices[i] is the start of arcs[i]
  for (int i0=0;i0<arcs.size();i0++) {
    const int i1 = next[i0];
    vertices[i1] = circle_circle_intersections(arcs,i0,i1)[arcs[i0].left];
  }
  return vertices;
}

template<int d=3> static inline typename exact::Point<d>::type aspoint_horizontal(const Quantized y) {
  const int index = numeric_limits<int>::max();
  return tuple(index,Vector<Quantized,d>(vec(0,y)));
}

namespace {
template<int sign> struct CircleIntersectsHorizontal { template<class TV> static PredicateType<1,TV> eval(const TV S0, const TV S1) {
  const auto cy = S0.y,
             r = S0.z,
             y = S1.y;
  return sign>0 ? (cy+r)-y
                : y-(cy-r);
}};}
bool circle_intersects_horizontal(Arcs arcs, const int arc, const Quantized y) {
  const auto& a = arcs[arc];
  return FILTER((Interval(a.center.y)+a.radius)-y,
                perturbed_predicate<CircleIntersectsHorizontal<+1>>(aspoint(arcs,arc),aspoint_horizontal(y)))
      && FILTER(y-(Interval(a.center.y)-a.radius),
                perturbed_predicate<CircleIntersectsHorizontal<-1>>(aspoint(arcs,arc),aspoint_horizontal(y)));
}

Vector<HorizontalVertex,2> circle_horizontal_intersections(Arcs arcs, const int arc, const Quantized y) {
  Vector<HorizontalVertex,2> i;
  i.x.arc = i.y.arc = arc;
  i.x.y = i.y.y = y;
  i.x.left = false;
  i.y.left = true;
  // Compute quadrants
  const bool below = upwards(aspoint_horizontal<2>(y),aspoint_center(arcs,arc));
  i.x.q0 = 3*below;
  i.y.q0 = 1+below;
  // Compute interval x coordinates
  const auto a = arcs[arc];
  const auto s = assume_safe_sqrt(sqr(Interval(a.radius))-sqr(Interval(a.center.y)-y));
  i.x.x = a.center.x + s;
  i.y.x = a.center.x - s;
  return i;
}

namespace {
<<<<<<< HEAD
struct HorizontalA { template<class TV> static PredicateType<3,TV> eval(const TV S0, const TV S1, const TV S2) {
  const auto c0 = S0.xy(), c1 = S1.xy();
  const auto r0 = S0.z,    r1 = S1.z;
  const auto y = S2.y;
  const auto dc = c1-c0;
  const auto sqr_dc = esqr_magnitude(dc);
  return (((y-c0.y)<<1)-dc.y)*sqr_dc-dc.y*(r0+r1)*(r0-r1);
}};
struct HorizontalB { template<class TV> static PredicateType<1,TV> eval(const TV S0, const TV S1, const TV S2) {
  return S0.x-S1.x;
}};}
static bool circle_intersection_below_horizontal(Arcs arcs, const Vertex a01, const HorizontalVertex a0y) {
  assert(a01.i0==a0y.arc);
  return FILTER(a0y.y-a01.p().y,
                perturbed_predicate_sqrt<HorizontalA,HorizontalB,Beta<0,1>>(a01.left?1:-1,aspoint(arcs,a01.i0),aspoint(arcs,a01.i1),aspoint_horizontal(a0y.y)));
}
=======
template<int rsign> struct HorizontalDepthChange_A { template<class TV> static PredicateType<3,TV> eval(const TV S0, const TV S1, const TV S2) {
  const auto c0 = S0.xy(), c1 = S1.xy(), c2 = S2.xy();
  const auto r0 = S0.z,    r1 = S1.z,    r2 = S2.z;
  const auto c01 = c1-c0;
  const auto sqr_c01 = esqr_magnitude(c01);
  return (sqr_c01+(r0+r1)*(r0-r1))*c01.y-((c2.y-c0.y+(rsign>0?r2:-r2))<<1)*sqr_c01;
}};
struct HorizontalDepthChange_B { template<class TV> static PredicateType<1,TV> eval(const TV S0, const TV S1, const TV S2) {
  return S1.x-S0.x;
}};
}
int horizontal_depth_change(Arcs arcs, const Vertex a, const Vertex b01, const Vertex b12) {
  assert(b01.i1==b12.i0);
  const int b1 = b12.i0;
  // Does the horizontal line intersect circle b1?  If not, the depth change is zero.
  if (   FILTER(a.p().y-(arcs[b1].center.y+arcs[b1].radius),
                 perturbed_predicate_sqrt<HorizontalDepthChange_A<+1>,HorizontalDepthChange_B,Beta<0,1>>(a.left?1:-1,aspoint(arcs,a.i0),aspoint(arcs,a.i1),aspoint(arcs,b1)))
      || FILTER((arcs[b1].center.y-arcs[b1].radius)-a.p().y,
                !perturbed_predicate_sqrt<HorizontalDepthChange_A<-1>,HorizontalDepthChange_B,Beta<0,1>>(a.left?1:-1,aspoint(arcs,a.i0),aspoint(arcs,a.i1),aspoint(arcs,b1))))
    return 0;
>>>>>>> 604fa12d

bool circle_arc_contains_horizontal_intersection(Arcs arcs, const Vertex a01, const Vertex a12, const HorizontalVertex a1y) {
  assert(a01.i1==a12.i0 && a12.i0==a1y.arc);
  const auto a10 = a01.reverse();
  const bool flip = !arcs[a01.i1].positive;
  const int q0 = a01.q1,
            q2 = a12.q0,
            qy = a1y.q0;
  const bool qy_down = qy==1 || qy==2;
  if (q0!=q2) { // a012 starts and ends in different quadrants
    if (q0==qy)
      return flip ^ qy_down ^  circle_intersection_below_horizontal(arcs,a10,a1y);
    else if (q2==qy)
      return flip ^ qy_down ^ !circle_intersection_below_horizontal(arcs,a12,a1y);
    else
      return flip ^ (((qy-q0)&3)<((q2-q0)&3));
  } else { // a012 starts and ends in the same quadrant
    const bool small = circle_intersections_upwards(arcs,a10,a12) ^ (q0==1 || q0==2);
    return flip ^ small ^ (   q0!=qy
                           || (small ^ qy_down ^  circle_intersection_below_horizontal(arcs,a10,a1y))
                           || (small ^ qy_down ^ !circle_intersection_below_horizontal(arcs,a12,a1y)));
  }
}

namespace {
struct RightwardsA { template<class TV> static PredicateType<1,TV> eval(const TV S0, const TV S1, const TV S2) {
  return S1.x-S0.x;
}};
template<int i> struct RightwardsC { template<class TV> static PredicateType<2,TV> eval(const TV S0, const TV S1, const TV S2) {
  const auto S = choice<i>(S0,S1);
  return sqr(S.z)-sqr(S2.y-S.y);
}};}
bool horizontal_intersections_rightwards(Arcs arcs, const HorizontalVertex ay, const HorizontalVertex by) {
  assert(ay!=by && ay.y==by.y);
  if (ay.arc==by.arc)
    return ay.left;
  return FILTER(by.x-ay.x,
                perturbed_predicate_two_sqrts<RightwardsA,One,One,RightwardsC<0>,RightwardsC<1>>(ay.left?1:-1,by.left?-1:1,aspoint(arcs,ay.arc),aspoint(arcs,by.arc),aspoint_horizontal(ay.y)));
}

} // namespace other<|MERGE_RESOLUTION|>--- conflicted
+++ resolved
@@ -436,7 +436,6 @@
 }
 
 namespace {
-<<<<<<< HEAD
 struct HorizontalA { template<class TV> static PredicateType<3,TV> eval(const TV S0, const TV S1, const TV S2) {
   const auto c0 = S0.xy(), c1 = S1.xy();
   const auto r0 = S0.z,    r1 = S1.z;
@@ -453,28 +452,6 @@
   return FILTER(a0y.y-a01.p().y,
                 perturbed_predicate_sqrt<HorizontalA,HorizontalB,Beta<0,1>>(a01.left?1:-1,aspoint(arcs,a01.i0),aspoint(arcs,a01.i1),aspoint_horizontal(a0y.y)));
 }
-=======
-template<int rsign> struct HorizontalDepthChange_A { template<class TV> static PredicateType<3,TV> eval(const TV S0, const TV S1, const TV S2) {
-  const auto c0 = S0.xy(), c1 = S1.xy(), c2 = S2.xy();
-  const auto r0 = S0.z,    r1 = S1.z,    r2 = S2.z;
-  const auto c01 = c1-c0;
-  const auto sqr_c01 = esqr_magnitude(c01);
-  return (sqr_c01+(r0+r1)*(r0-r1))*c01.y-((c2.y-c0.y+(rsign>0?r2:-r2))<<1)*sqr_c01;
-}};
-struct HorizontalDepthChange_B { template<class TV> static PredicateType<1,TV> eval(const TV S0, const TV S1, const TV S2) {
-  return S1.x-S0.x;
-}};
-}
-int horizontal_depth_change(Arcs arcs, const Vertex a, const Vertex b01, const Vertex b12) {
-  assert(b01.i1==b12.i0);
-  const int b1 = b12.i0;
-  // Does the horizontal line intersect circle b1?  If not, the depth change is zero.
-  if (   FILTER(a.p().y-(arcs[b1].center.y+arcs[b1].radius),
-                 perturbed_predicate_sqrt<HorizontalDepthChange_A<+1>,HorizontalDepthChange_B,Beta<0,1>>(a.left?1:-1,aspoint(arcs,a.i0),aspoint(arcs,a.i1),aspoint(arcs,b1)))
-      || FILTER((arcs[b1].center.y-arcs[b1].radius)-a.p().y,
-                !perturbed_predicate_sqrt<HorizontalDepthChange_A<-1>,HorizontalDepthChange_B,Beta<0,1>>(a.left?1:-1,aspoint(arcs,a.i0),aspoint(arcs,a.i1),aspoint(arcs,b1))))
-    return 0;
->>>>>>> 604fa12d
 
 bool circle_arc_contains_horizontal_intersection(Arcs arcs, const Vertex a01, const Vertex a12, const HorizontalVertex a1y) {
   assert(a01.i1==a12.i0 && a12.i0==a1y.arc);
