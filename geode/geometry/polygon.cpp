#include <geode/geometry/polygon.h>
#include <geode/vector/Matrix.h>
#include <geode/math/constants.h>
#include <geode/utility/Hasher.h>
#include <geode/utility/str.h>
#include <geode/utility/unordered.h>
#include <geode/vector/Vector2d.h>
#include <geode/vector/normalize.h>
#include <geode/geometry/Box.h>
#include <geode/geometry/Segment.h>
#include <geode/mesh/SegmentSoup.h>
#include <geode/geometry/SimplexTree.h>
#include <geode/array/Array.h>
#include <geode/array/IndirectArray.h>
#include <geode/array/NdArray.h>
#include <geode/array/Nested.h>
#include <geode/geometry/Ray.h>
#include <geode/array/RawArray.h>
#include <geode/array/sort.h>
namespace geode {

typedef real T;

bool polygon_outlines_intersect(RawArray<const Vec2> p1, RawArray<const Vec2> p2, Ptr<SimplexTree<Vec2,1>> p2_tree) {
  if (!p2_tree) {
    auto mesh = to_segment_soup(make_nested(p2), false);
    p2_tree = new_<SimplexTree<Vec2,1>>(mesh.x, mesh.y, 4);
  }

  // walk p1, check for each segment's intersection
  for (int i = 0, j = p1.size()-1; i < (int)p1.size(); j = i++) {
    Vec2 dir = p1[i] - p1[j];
    Ray<Vec2> ray(p1[j], dir);
    ray.t_max = dir.magnitude();
    if (p2_tree->intersection(ray, 1e-10))
      return true;
  }
  return false;
}

Array<Vec2> polygon_from_index_list(RawArray<const Vec2> positions, RawArray<const int> indices) {
  return positions.subset(indices).copy();
}

Nested<Vec2> polygons_from_index_list(RawArray<const Vec2> positions, Nested<const int> indices) {
  Nested<Vec2> polys;
  polys.offsets = indices.offsets;
  polys.flat.copy(positions.subset(indices.flat));
  return polys;
}

T polygon_area(RawArray<const Vec2> poly) {
  const int n = poly.size();
  T area = 0;
  for (int i=n-1,j=0;j<n;i=j++)
    area += cross(poly[i],poly[j]);
  return .5*area;
}

T polygon_area(MaybeNested<const Vec2> polys) {
  T area = 0;
  for (auto poly : polys)
    area += polygon_area(poly);
  return area;
}

T open_polygon_length(RawArray<const Vec2> poly) {
  const int n = poly.size();
  T len = 0;
  for (int i=0;i<n-1;i++)
    len += magnitude(poly[i]-poly[i+1]);
  return len;
}

T polygon_length(RawArray<const Vec2> poly) {
  const int n = poly.size();
  T len = 0;
  for (int i=n-1,j=0;j<n;i=j++)
    len += magnitude(poly[i]-poly[j]);
  return len;
}

Array<Vec2> resample_polygon(RawArray<const Vec2> poly, const T maximum_edge_length) {
  GEODE_ASSERT(maximum_edge_length > 0);
  Array<Vec2> fine;
  if (!poly.size())
    return fine;
  fine.preallocate(poly.size());
  const T sqr_max_len = sqr(maximum_edge_length);
  Vec2 prev = poly.back();
  for (int i=0;i<poly.size();i++) {
    const T sqr_len = sqr_magnitude(prev-poly[i]);
    if (sqr_len > sqr_max_len) {
      // The edge is too long, so add some intermediate points
      const int extras = int(sqrt(sqr_len/sqr_max_len));
      const Vec2 step = (poly[i]-prev)/(extras+1);
      for (int j=0;j<extras;j++)
        fine.append(prev+(j+1)*step);
    }
    // Add the original point
    fine.append(poly[i]);
  }
  return fine;
}

bool inside_polygon(RawArray<const Vec2> poly, const Vec2 p) {
  int count = 0;
  T vfar = 1e3 * bounding_box(poly).sizes().max();
  Vec2 outside = poly[0] + vec(vfar,vfar); // TODO: make random?
  Segment<Vec2> S(p,outside);
  for (int i = 0, j = poly.size()-1; i < poly.size(); j = i++)
    count += segment_segment_distance(S,simplex(poly[i],poly[j]))==0;
  return count & 1;
}

// Find a point inside the shape defined by polys, and inside the contour poly
Vec2 point_inside_polygon_component(RawArray<const Vec2> poly, Nested<const Vec2> polys) {

  //std::cout << "point in polygon with " << poly.size() << " vertices, area = " << polygon_area(poly) << ", " << polys.size() << " polygons defining shape. " << std::endl;

  T drel = 1e-3;
  T dbox = bounding_box(polys).sizes().min();

  bool negative = polygon_area(poly) < 0.;

  // find the negative polygons to avoid
  Array<int> neg_polys;
  for (int i = 0; i < polys.size(); ++i)
    if (polygon_area(polys[i]) < 0)
      neg_polys.append(i);

  do {

    //std::cout << "drel = " << drel << std::endl;

    T d = dbox * drel;

    // try all edges
    for (int i = 0; i < poly.size(); ++i) {

      // find a candidate point
      int i2 = (i + 1) % poly.size();
      Vec2 mid = .5 * (poly[i] + poly[i2]);
      Vec2 normal = rotate_left_90(normalized(poly[i2]-poly[i]));
      if (negative)
        normal *= -1;

      Vec2 p = mid + d * normal;

      // make sure the point is actually inside our polygon
      if (!inside_polygon(poly,p)) {
        //std::cout << "point off edge " << i << " not in shape." << std::endl;
        continue;
      }

      // make sure the point is also inside the total shape
      bool no = false;
      for (int j = 0; j < neg_polys.size(); ++j) {
        if (inside_polygon(polys[neg_polys[j]],p)) {
          //std::cout << "point off edge " << i << " in negative polygon " << j << " with " << polys[neg_polys[j]].size() << " vertices, area = " << polygon_area(polys[neg_polys[j]]) << std::endl;
          no = true;
          break;
        }
      }

      if (!no)
        return p;
    }

    // maybe closer?
    drel /= 10.;

  } while (drel > 1e-10);

  throw RuntimeError(format("point_inside_polygon_component: could not find a point inside contour and shape\n  contour = %s\n  shape = %s",str(poly),str(polys)));
}


Array<Vec2> polygon_simplify(RawArray<const Vec2> poly_, const T max_angle_deg, const T max_dist) {
  const T mincos = cos(pi/180*max_angle_deg);
  const T sqr_min_length = sqr(max_dist);
  Array<Vec2> poly = poly_.copy();
  Array<Vec2> tmp;

  // Repeatedly simplify until nothing changes
  for (;;) {
    bool changed = false;

    // If u-v-w is collinear, remove v
    tmp.clear();
    const int m = poly.size();
    for (int i = 0; i < m; ++i) {
      const int h = (i - 1 + m) % m;
      const int j = (i + 1) % m;
      const Vec2 a = poly[i]-poly[h],
                 b = poly[j]-poly[i];

      if (dot(normalized(a),normalized(b)) < mincos)
        tmp.append(poly[j]);
      else
        changed = true;
    }

    if (changed) {
      swap(poly,tmp);
      continue;
    }

    // Collapse short edges
    tmp.clear();
    for (int i = 0; i < m; ++i) {
      const int h = (i - 1 + m) % m;
      const int j = (i + 1) % m;
      const int k = (i + 2) % m;

      if ((poly[i] - poly[j]).sqr_magnitude() < sqr_min_length) {
        // Check which end point to leave intact
        Vec2 hi = normalized(poly[i] - poly[h]);
        Vec2 hj = normalized(poly[j] - poly[h]);
        Vec2 ik = normalized(poly[k] - poly[i]);
        Vec2 jk = normalized(poly[k] - poly[j]);

        if (dot(hi,hj) > dot(ik,jk)) {
          // It's better to drop i
        } else {
          // It's better to drop j
          tmp.append(poly[i]);
          i++;
        }

        changed = true;
      } else
        tmp.append(poly[i]);
    }

    if (changed)
      swap(poly,tmp);
    else
      break;
  }
  return poly;
}

// TODO: Move into Segment.h, possibly merging with other code
static bool segment_line_intersection(const Segment<Vector<T,2>>& segment, const Vector<T,2>& point_on_line,const Vector<T,2>& normal_of_line, T& interpolation_fraction) {
  const T denominator = dot(segment.x1-segment.x0,normal_of_line);
  if (!denominator) { // Parallel
    interpolation_fraction = FLT_MAX;
    return false;
  }
  interpolation_fraction = dot(point_on_line-segment.x0,normal_of_line)/denominator;
  return 0<=interpolation_fraction && interpolation_fraction<=1;
}

Tuple<Array<Vec2>,Array<int>> offset_polygon_with_correspondence(RawArray<const Vec2> poly, const T offset, const T maxangle_deg, const T minangle_deg) {
  GEODE_ASSERT(poly.size() > 1);

  const T minangle = pi/180*minangle_deg;
  const T maxangle = pi/180*maxangle_deg;
  const int sign = offset<0?-1:1;

  Array<Vec2> offset_poly;
  Array<int> correspondence;
  correspondence.preallocate(poly.size());

  unordered_set<Vector<int,2>,Hasher> merged;

  for (int i = 0; i < poly.size(); ++i) {
    Vec2 const &last = poly[(i+poly.size()-1)%poly.size()];
    Vec2 const &ours = poly[i];
    Vec2 const &next = poly[(i+1)%poly.size()];

    Segment<Vec2> s0(last,ours);
    Segment<Vec2> s1(ours,next);

    Vector<T, 2> n0 = s0.normal();
    Vector<T, 2> n1 = s1.normal();

    T angle = -angle_between(s0.vector().normalized(), s1.vector().normalized());

    if (sign * angle > -minangle) {

      // the arc is (significantly) contracted

      // add only one point at the intersection of the displaced segments
      Segment<Vec2> s0l(s0.x0 + offset * n0, s0.x1 + offset * n0);
      Segment<Vec2> s1l(s1.x0 + offset * n1, s1.x1 + offset * n1);
      T t0, t1;

      if (fabs(angle) < 0.01 || fabs(fabs(angle)-pi) < 0.01) {

        t0 = 1.;

      } else {

        segment_line_intersection(s0l,s1l.x0, n1, t0);
        segment_line_intersection(s1l,s0l.x0, n0, t1);

        // TODO: walk further here to avoid all local self-intersecions
        if (t0 < 0 || t1 > 1) {
          //std::cout << "WARNING: local self-intersection while making sausages (t0 = " << t0 << ", t1 = " << t1 << ")" << std::endl;
          if (t0 < 0)
            t0 = 0;
        }

      }

      Vec2 p = s0l.interpolate(t0);

      offset_poly.append(p);
      correspondence.append(i);

    } else {

      // the arc is possibly split into several segments
      int segments = int(abs(angle) / maxangle);

      // make the first point
      offset_poly.append(s0.x1 + offset * n0);

      if (segments > 0) {
        typedef Matrix<T,2,2> Mat22;
        Mat22 R = Mat22::rotation_matrix(-angle / (segments + 1));
        Vec2 n = n0;

        // make the intermediate points
        for (int k = 0; k < segments; ++k) {
          n = R * n;
          offset_poly.append(s0.x1 + offset * n);
        }
      }

      // make the last point
      offset_poly.append(s1.x0 + offset * n1);

      // all points we created belong to center point i
      while (correspondence.size() < offset_poly.size())
        correspondence.append(i);
    }
  }

  // walk over the offset polygon and get rid of local self-intersections by deleting points
  int m = poly.size();
  int mo = offset_poly.size();

  bool changed;
  int iter = 0;
  do {
    iter++;
    changed = false;

    //std::cout << "cleaning polygon with " << m << " points, iteration " << iter << std::endl;

    for (int i = 0; i < mo; ++i) {

      // ignore deleted points
      if (correspondence[i] == -1)
        continue;

      // remember whether the current poly point is assigned another point prior to this one
      // we cannot delete the first point -- only redirect it, we can delete all the others.
      bool can_delete = false;

      // find last non-deleted point
      int ilast = i;
      do {
        ilast = (ilast-1+mo)%mo;
      } while (correspondence[ilast] == -1);

      // find next non-deleted point
      int inext = i;
      do {
        inext = (inext+1)%mo;
      } while (correspondence[inext] == -1);

      // if last point is assigned to same base point, we can delete our point if we want to
      if (correspondence[ilast] == correspondence[i])
        can_delete = true;

      // this point was created by ci-1,ci and ci,ci+1

      Vec2 p = offset_poly[i];
      int ci = correspondence[i];
      int cim1 = (ci-1 + m) % m;
      int cim2 = (ci-2 + m) % m;
      int cip1 = (ci+1) % m;
      int cip2 = (ci+2) % m;

      // check stuff that would lead us to merge with prior
      if (offset_poly[ilast] != offset_poly[i] && !merged.count(vec(i,ilast))) {

        bool merge = false;
        Vec2 pnew = p;

        // check if it conflicts with ci-2,ci-1
        Segment<Vec2> sm2(poly[cim2], poly[cim1]);
        T d = segment_point_distance(sm2,p);
        if (d < offset) {
          merge = true;
          //std::cout << "point conflicting with last segment " << cim2 << "--" << cim1 << " (d/offset = " << d / offset << "): " << i << " (poly " << ci << ", last " << ilast << ", next " << inext << ", can delete: " << can_delete << ")" << std::endl;
          pnew = offset_poly[ilast];
          merged.insert(vec(i, ilast));
        } else {

          int cil = correspondence[ilast];
          Segment<Vec2> sl(poly[cil], offset_poly[ilast]);
          Segment<Vec2> st(poly[ci], offset_poly[i]);

          if (cil != ci && segment_segment_distance(sl,st)==0) { // TODO: Not robust
            // the two connections intersect
            //std::cout << "connectors " << i << "->" << ci << " and " << ilast << "->" << cil << " intersect." << std::endl;

            /*
            // get the two outer generating segments
            Segment<Vec2> sl(poly[cil], poly[(cil-1+mo)%mo]);
            Segment<Vec2> st(poly[ci], poly[cip1]);

            T t;
            if () {
            }
            */

            pnew = offset_poly[ilast];

            merge = true;
          }

        }

        if (merge) {
          changed = true;
          if (can_delete) {
            correspondence[i] = -1;
          } else {
            offset_poly[i] = pnew;
          }
          continue;
        }
      }

      // check stuff that would lead us to merge with next
      if (offset_poly[inext] != offset_poly[i] && !merged.count(vec(i,inext))) {
        bool merge = false;
        Vec2 pnew = p;

        // check if it conflicts with ci+1,ci+2
        Segment<Vec2> sp2(poly[cip1], poly[cip2]);
        T d = segment_point_distance(sp2,p);
        if (d < offset) {
          merge = true;
          //std::cout << "point conflicting with next segment " << cip1 << "--" << cip2 << " (d/offset = " << d / offset << "): " << i << " (poly " << ci << ", last " << ilast << ", next " << inext << ", can delete: " << can_delete << ")" << std::endl;
          pnew = offset_poly[inext];
          merged.insert(vec(i,inext));
        }

        if (merge) {
          changed = true;
          if (can_delete) {
            correspondence[i] = -1;
          } else {
            offset_poly[i] = pnew;
          }
          continue;
        }
      }
    }

  } while (changed);

  // clean offset_poly and correspondence (all points corresponding to -1 are removed)
  Array<Vec2> new_opoly;
  new_opoly.preallocate(offset_poly.size());
  Array<int> new_corr;
  new_corr.preallocate(correspondence.size());
  for (int i = 0; i < offset_poly.size(); ++i) {
    if (correspondence[i] == -1) {
      continue;
    } else {
      new_opoly.append(offset_poly[i]);
      new_corr.append(correspondence[i]);
    }

  }

  return tuple(new_opoly,new_corr);
}

Ref<SegmentSoup> nested_array_offsets_to_segment_soup(RawArray<const int> offsets, bool open) {
  GEODE_ASSERT(offsets.size() && !offsets[0]); // Not a complete check, but may catch a few bugs

  // empty?
  if (offsets.back() == 0) {
    return new_<SegmentSoup>(Array<Vector<int,2>>());
  }

  const int count = offsets.size()-1;
  Array<Vector<int,2>> segments(offsets.back()-count*open,uninit);
  if (open) {
    int s = 0;
    for (int p=0;p<count;p++)
      for (int i=offsets[p];i<offsets[p+1]-1;i++)
        segments[s++] = vec(i,i+1);
  } else {
    for (int i=0;i<offsets.back();i++)
      segments[i] = vec(i,i+1);
    // Fix wrap around segments
    for (int i=0;i<count;i++)
      segments[offsets[i+1]-1].y = offsets[i];
  }
  return new_<SegmentSoup>(segments);
}

<<<<<<< HEAD
=======
Nested<const Vec2> polygons_from_python(PyObject* object) {
#ifdef GEODE_PYTHON
  try {
    const auto polys = from_python<NdArray<const Vec2>>(object);
    if (!polys.rank() || polys.rank()>2)
      throw TypeError(format("polygons_from_python: expected rank 1 or 2 array, got rank %d",polys.rank()));
    const int count = polys.rank()==1?1:polys.shape[0];
    Nested<const Vec2> nested;
    nested.offsets = (polys.shape.back()*arange(count+1)).copy();
    nested.flat = polys.flat;
    return nested;
  } catch (const exception&) {
    PyErr_Clear();
    // numpy conversion failed, try a nested array
    return from_python<Nested<const Vec2>>(object);
  }
#else
  GEODE_NOT_IMPLEMENTED("No python support");
#endif
}

// Compare two rotated views of a polygon checking for repeated points
static bool rotation_less(const int start0, const int start1, const RawArray<const Vec2>& poly) {
  assert(start0 != start1);
  const int n = poly.size();
  for(const int d : range(n)) {
    const auto p0 = poly[wrap(start0 + d, n)];
    const auto p1 = poly[wrap(start1 + d, n)];
    if(lex_less(p0, p1))
      return true;
    if(lex_less(p1, p0))
      return false;
  }
  return false;
}

>>>>>>> f9901c19
Nested<Vec2> canonicalize_polygons(Nested<const Vec2> polys) {
  // Find the minimal point in each polygon under lexicographic order
  Array<int> mins(polys.size());
  for (int p=0;p<polys.size();p++) {
    const auto poly = polys[p];
    for (int i=1;i<poly.size();i++)
      if (rotation_less(i,mins[p],poly))
        mins[p] = i;
  }

  // Sort the polygons
  struct Order {
    Nested<const Vec2> polys;
    RawArray<const int> mins;
    Order(Nested<const Vec2> polys, RawArray<const int> mins)
      : polys(polys), mins(mins) {}
    bool operator()(int i,int j) const {
      return lex_less(polys(i,mins[i]),polys(j,mins[j]));
    }
  };
  Array<int> order = arange(polys.size()).copy();
  sort(order,Order(polys,mins));

  // Copy into new array
  Nested<Vec2> new_polys(polys.sizes().subset(order).copy(),uninit);
  for (int p=0;p<polys.size();p++) {
    const int base = mins[order[p]];
    const auto poly = polys[order[p]];
    const auto new_poly = new_polys[p];
    for (int i=0;i<poly.size();i++)
      new_poly[i] = poly[(i+base)%poly.size()];
  }
  return new_polys;
}

Array<int> closed_contours_next_from_offsets(RawArray<const int> offsets) {
  const int n = offsets.back();
  if(n == 0) // Catch empty arrays to avoid trying to iterate over an inverted range
    return Array<int>();
  Array<int> next(n,uninit);
  for (const int i : range(1,n))
    next[i-1] = i;
  for (const int j : range(offsets.size()-1)) {
    const int lo = offsets[j],
              hi = offsets[j+1];
    if (lo < hi)
      next[hi-1] = lo;
  }
  return next;
}

}<|MERGE_RESOLUTION|>--- conflicted
+++ resolved
@@ -510,29 +510,6 @@
   return new_<SegmentSoup>(segments);
 }
 
-<<<<<<< HEAD
-=======
-Nested<const Vec2> polygons_from_python(PyObject* object) {
-#ifdef GEODE_PYTHON
-  try {
-    const auto polys = from_python<NdArray<const Vec2>>(object);
-    if (!polys.rank() || polys.rank()>2)
-      throw TypeError(format("polygons_from_python: expected rank 1 or 2 array, got rank %d",polys.rank()));
-    const int count = polys.rank()==1?1:polys.shape[0];
-    Nested<const Vec2> nested;
-    nested.offsets = (polys.shape.back()*arange(count+1)).copy();
-    nested.flat = polys.flat;
-    return nested;
-  } catch (const exception&) {
-    PyErr_Clear();
-    // numpy conversion failed, try a nested array
-    return from_python<Nested<const Vec2>>(object);
-  }
-#else
-  GEODE_NOT_IMPLEMENTED("No python support");
-#endif
-}
-
 // Compare two rotated views of a polygon checking for repeated points
 static bool rotation_less(const int start0, const int start1, const RawArray<const Vec2>& poly) {
   assert(start0 != start1);
@@ -548,7 +525,6 @@
   return false;
 }
 
->>>>>>> f9901c19
 Nested<Vec2> canonicalize_polygons(Nested<const Vec2> polys) {
   // Find the minimal point in each polygon under lexicographic order
   Array<int> mins(polys.size());
