--- conflicted
+++ resolved
@@ -1,1259 +1,644 @@
-<<<<<<< HEAD
-import os
-import re
-import sys
-import glob
-import subprocess
-
-def die(message):
-  print>>sys.stderr,'fatal:',message
-  sys.exit(1)
-
-# Require a recent version of scons
-EnsureSConsVersion(2,0,0)
-
-# Read configuration from config.py.
-# As far as I can tell, the scons version of this doesn't allow defining new options in SConscript files.
-sys.path.insert(0,Dir('#').abspath)
-import config
-del sys.path[0]
-def options(*vars):
-  for name,help,default in vars:
-    Help('%s: %s (default %s)\n'%(name,help,default))
-    if name in ARGUMENTS:
-      value = ARGUMENTS[name]
-      try:
-        value = int(value)
-      except ValueError:
-        pass
-      env[name] = value
-    else:
-      env[name] = config.__dict__.get(name,default)
-
-
-# Base environment
-env = Environment(tools=['default','pdflatex','pdftex'],TARGET_ARCH='x86') # TARGET_ARCH applies only on Windows
-default_cxx = env['CXX']
-posix = env['PLATFORM']=='posix'
-darwin = env['PLATFORM']=='darwin'
-windows = env['PLATFORM']=='win32'
-if not windows:
-  env.Replace(ENV=os.environ)
-
-# Locate other in case we're in a different directory
-env['other'] = os.path.normpath(os.path.join(os.path.realpath(File('#SConstruct').abspath),'..' if windows else '../../..'))
-
-# Default base directory
-if darwin:
-  for base in '/opt/local','/usr/local':
-    if os.path.exists(base):
-      env.Replace(BASE=base)
-      env.Append(CPPPATH=[base+'/include'],LIBPATH=[base+'/lib'])
-      break
-  else:
-    die("We're on Mac, but neither /opt/local or /usr/local exists.  other requires either MacPorts or Homebrew.")
-else:
-  env.Replace(BASE='/usr')
-
-# Base options
-options(
-  ('CXX','C++ compiler','<detect>'),
-  ('arch','Architecture (e.g. pentium4, opteron, nocona, powerpc, native)',''),
-  ('type','Type of build (e.g. release, debug, profile)','release'),
-  ('default_arch','Architecture that doesn\'t need a suffix',''),
-  ('cache','Cache directory to use',''),
-  ('shared','Build shared libraries',1),
-  ('shared_objects','Build shareable objects when without shared libraries',1),
-  ('real','Primary floating point type (float or double)','double'),
-  ('install_programs','install programs into source directories',1),
-  ('Werror','turn warnings into errors',1),
-  ('Wconversion','warn about various conversion issues',0),
-  ('hidden','make symbols invisible by default',0),
-  ('openmp','use openmp',1),
-  ('has_latex','true if latex is available',0),
-  ('thread_safe','use thread safe reference counting in pure C++ code',0),
-  ('skip','list of modules to skip',[]),
-  ('skip_programs','Build libraries only',0),
-  ('BASE','Standard base directory for headers and libraries',env['BASE']),
-  ('CXXFLAGS_EXTRA','',[]),
-  ('LINKFLAGS_EXTRA','',[]),
-  ('CPPPATH_EXTRA','',['/usr/local/include']),
-  ('LIBPATH_EXTRA','',['/usr/local/lib']),
-  ('RPATH_EXTRA','',[]),
-  ('LIBS_EXTRA','',[]),
-  ('PREFIX','Path to install libraries, binaries, and scripts','$other/install/$type'),
-  ('PREFIX_LIB','Override path to install libraries','$PREFIX/lib'),
-  ('PREFIX_BIN','Override path to install binaries','$PREFIX/bin'),
-  ('PREFIX_SHARE','Override path to install resources','$PREFIX_BIN'),
-  ('boost_lib_suffix','Suffix to add to each boost library','-mt'),
-  ('python','Python executable','python'),
-  ('mpicc','MPI wrapper compiler (used only to extract flags)','mpicc'),
-  ('qtdir','Top level Qt dir (autodetect by default)',''))
-assert env['real'] in ('float','double')
-
-# Extra flag options
-env.Append(CXXFLAGS=env['CXXFLAGS_EXTRA'])
-env.Append(LINKFLAGS=env['LINKFLAGS_EXTRA'])
-env.Append(CPPPATH=env['CPPPATH_EXTRA'])
-env.Append(LIBPATH=env['LIBPATH_EXTRA'])
-env.Append(RPATH=env['RPATH_EXTRA'])
-env.Append(LIBS=env['LIBS_EXTRA'])
-
-# External libraries
-externals = {}
-def external(name,default=0,dir=0,flags='',cxxflags='',linkflags='',cpppath=[],libpath=[],rpath=0,libs=[],copy=[],frameworkpath=[],frameworks=[],requires=[],pattern=None,has=1,hide=False):
-  lib = {'dir':dir,'flags':flags,'cxxflags':cxxflags,'linkflags':linkflags,'cpppath':cpppath,'libpath':libpath,
-         'rpath':rpath,'libs':libs,'copy':copy,'frameworkpath':frameworkpath,'frameworks':frameworks,'requires':requires,'pattern':(re.compile(pattern) if pattern else None),
-         'has':has,'hide':hide}
-
-  Help('\n')
-  options(
-    ('has_'+name,'Whether '+name+' is available',lib['has']),
-    ('use_'+name,'Whether to use '+name+' by default',default),
-    (name+'_dir','Base directory for '+name,dir),
-    (name+'_include','Include directory for '+name,0),
-    (name+'_libpath','Library directory for '+name,0),
-    (name+'_rpath','Extra rpath directory for '+name,0),
-    (name+'_libs','Libraries for '+name,0),
-    (name+'_copy','Copy these files to the binary output directory for ' + name,0),
-    (name+'_frameworks','Frameworks for '+name,0),
-    (name+'_frameworkpath','Framework path for '+name,0),
-    (name+'_cxxflags','Compiler flags for '+name,0),
-    (name+'_linkflags','Linker flags for '+name,0),
-    (name+'_requires','Required libraries for '+name,0),
-    (name+'_pkgconfig','pkg-config names for '+name,0))
-
-  # Is this external library available?
-  if env['has_'+name]:
-    externals[name] = lib
-  else:
-    return
-
-  # Absorb settings
-  if env[name+'_pkgconfig']!=0: lib['pkg-config']=env[name+'_pkgconfig']
-  if 'pkg-config' in lib and lib['pkg-config']:
-    def pkgconfig(pkg,data):
-      return subprocess.Popen(['pkg-config',pkg,data],stdout=subprocess.PIPE,stderr=subprocess.PIPE).communicate()[0].replace('\n','')
-    pkg = lib['pkg-config']
-    includes = pkgconfig(pkg,"--cflags-only-I").split()
-    lib['cpppath'] = [x.replace("-I","") for x in includes]
-    lib['cxxflags'] = pkgconfig(pkg,"--cflags-only-other")
-    lib['linkflags'] = pkgconfig(pkg,"--libs")
-  dir = env[name+'_dir']
-  def sanitize(path):
-    return [path] if isinstance(path,str) else path
-  if env[name+'_include']!=0: lib['cpppath'] = sanitize(env[name+'_include'])
-  elif dir and not lib['cpppath']: lib['cpppath'] = [dir+'/include']
-  if env[name+'_libpath']!=0: lib['libpath'] = sanitize(env[name+'_libpath'])
-  elif dir and not lib['libpath']: lib['libpath'] = [dir+'/lib']
-  if env[name+'_rpath']!=0: lib['rpath'] = sanitize(env[name+'_rpath'])
-  elif lib['rpath']==0: lib['rpath'] = [Dir(d).abspath for d in lib['libpath']]
-  if env[name+'_libs']!=0: lib['libs'] = env[name+'_libs']
-  if env[name+'_frameworks']!=0: lib['frameworks'] = env[name+'_frameworks']
-  if env[name+'_frameworkpath']!=0: lib['frameworkpath'] = sanitize(env[name+'_frameworkpath'])
-  if env[name+'_cxxflags']!=0: lib['cxxflags'] = env[name+'_cxxflags']
-  if env[name+'_linkflags']!=0: lib['linkflags'] = env[name+'_linkflags']
-  if env[name+'_copy']!=0: lib['copy'] = env[name+'_copy']
-
-# Predefined external libraries
-external('python',default=1,frameworks=['Python'],flags=['OTHER_PYTHON'])
-external('boost',default=1,hide=1)
-external('boost_link',requires=['boost'],libs=['boost_iostreams$boost_lib_suffix','boost_filesystem$boost_lib_suffix','boost_system$boost_lib_suffix','z','bz2'],hide=1)
-external('mpi',flags=['USE_MPI'])
-external('zlib',flags=['USE_ZLIB'],libs=['z'])
-external('libjpeg',flags=['USE_LIBJPEG'],libs=['jpeg'],pattern=r'JpgFile|MovFile')
-external('libpng',flags=['USE_LIBPNG'],libs=['png'],pattern=r'PngFile',cpppath=['/usr/X11/include'],libpath=['/usr/X11/lib'], requires=['zlib'] if windows else [])
-external('openexr',flags=['USE_OPENEXR'],libs=['IlmImf','Half','Imath'],cpppath=['$BASE/include/OpenEXR'],pattern=r'ExrFile|tim[/\\]fab',cxxflags=' /wd4290' if windows else '')
-external('atlas',libs=['cblas','lapack','atlas'])
-external('openblas',libs=['lapack','blas'])
-external('accelerate',default=1,frameworks=['Accelerate'])
-if windows:
-  external('shellapi',default=windows,libs=['Shell32.lib'])
-if windows:
-  external('mkl',flags=['USE_MKL'],libs='mkl_intel_lp64 mkl_intel_thread mkl_core mkl_mc iomp5 mkl_lapack'.split())
-else:
-  external('mkl',flags=['USE_MKL'],linkflags='-Wl,--start-group -lmkl_intel_lp64 -lmkl_intel_thread -lmkl_core -lmkl_mc -liomp5 -lmkl_lapack -Wl,--end-group -fopenmp -pthread')
-
-# Automatic python configuration
-def configure_python():
-  pattern = re.compile(r'^\s+',flags=re.MULTILINE)
-  data = subprocess.Popen([env['python'],'-c',pattern.sub('','''
-    import numpy
-    import distutils.sysconfig as sc
-    get = sc.get_config_var
-    def p(s): print "'%s'"%s
-    p(sc.get_python_inc())
-    p(numpy.get_include())
-    p(get('LIBDIR'))
-    p(get('LDLIBRARY'))
-    p(get('PYTHONFRAMEWORKPREFIX'))
-    p(get('VERSION'))
-    p(get('prefix'))
-    ''')],stdout=subprocess.PIPE).communicate()[0]
-  include,nmpy,libpath,lib,frameworkpath,version,prefix = [s.strip()[1:-1] for s in data.strip().split('\n')]
-  python = externals['python']
-  assert include,nmpy
-  python['cpppath'] = [include,nmpy]
-  if darwin:
-    assert frameworkpath
-    python['frameworkpath'] = [frameworkpath]
-  elif windows:
-    python['libpath'] = [prefix,os.path.join(prefix,'libs')]
-    python['libs'] = ['python%s'%version]
-  else:
-    assert libpath and lib and libpath!='None' and lib!='None'
-    python['libpath'] = [libpath]
-    python['libs'] = [lib]
-if env['has_python']:
-  configure_python()
-
-# Improve performance
-env.Decider('MD5-timestamp')
-env.SetOption('max_drift',100)
-env.SetDefault(CPPPATH_HIDDEN=[]) # directories in CPPPATH_HIDDEN won't be searched for dependencies
-env.SetDefault(CPPDEFINES=[])
-env.Replace(_CPPINCFLAGS=env['_CPPINCFLAGS']+re.sub(r'\$\( (.*)\bCPPPATH\b(.*)\$\)',r'\1CPPPATH_HIDDEN\2',env['_CPPINCFLAGS']))
-
-# Pick compiler if the user requested the default
-if env['CXX']=='<detect>':
-  if windows:
-    env.Replace(CXX=default_cxx)
-  else:
-    for gcc in 'g++-mp-4.7','g++-4.7','g++-mp-4.6','g++-4.6','g++':
-      if subprocess.Popen(['which',gcc], stdout=subprocess.PIPE).communicate()[0]:
-        env.Replace(CXX=gcc)
-        break
-    else:
-      die('no suitable version of g++ found')
-
-# If we're using gcc, insist on 4.6 or higher
-if re.match(r'\bg\+\+',env['CXX']):
-  version = subprocess.Popen([env['CXX'],'--version'], stdout=subprocess.PIPE).communicate()[0]
-  m = re.search(r'\s+([\d\.]+)(\s+|\n|$)',version)
-  if not m:
-    die('weird version line: %s'%version[:-1])
-  version_tuple = tuple(map(int, m.group(1).split('.')))
-  if version_tuple<(4,6):
-    die('gcc 4.6 or higher is required, but %s has version %s'%(env['CXX'],m.group(1)))
-  if version_tuple[0:2] == (4,7) and version_tuple[2] in (0,1):
-    die('use of gcc 4.7.0 or 4.7.1 is strongly discouraged (ABI incompatabilities when mixing C++11 and other standards). %s is version %s'%(env['CXX'],m.group(1)))
-
-# Platform
-if env['arch']=='':
-  if os.environ.has_key('PLATFORM'): env['arch'] = os.environ['PLATFORM']
-  else: env['arch'] = 'nocona'
-
-# Build cache
-if env['cache']!='':
-  CacheDir(env['cache'])
-
-# Variant build setup
-env['variant_build'] = os.path.join('build',env['arch'],env['type'])
-env.VariantDir(env['variant_build'],'.',duplicate=0)
-program_suffix = ''
-if env['arch']!=env['default_arch']: program_suffix+='_'+env['arch']
-if env['type']!='release': program_suffix+='_'+env['type']
-else: executable_suffix=''
-
-# Compiler flags
-clang = bool(re.search(r'\bclang\b',env['CXX']))
-if windows:
-  if env['type'] in ('debug','optdebug'):
-    env.Append(CXXFLAGS=' /Zi')
-  if env['type'] in ('release','optdebug','profile'):
-    env.Append(CXXFLAGS=' /O2')
-  env.Append(CXXFLAGS=' /W3 /wd4996 /wd4267 /wd4180 /EHs',CPPDEFINES=['_CRT_SECURE_NO_DEPRECATE','NOMINMAX','_USE_MATH_DEFINES'])
-  if env['CXX'].endswith('icl') or env['CXX'].endswith('icl"'):
-    env.Append(CXXFLAGS=' /wd2415 /wd597 /wd177')
-  if env['type']=='debug':
-    env.Append(CXXFLAGS=' /RTC1 /MDd',CCFLAGS=' /MDd',LINKFLAGS=' /DEBUG')
-  else:
-    env.Append(CXXFLAGS=' /MD')
-  #dangerous: env.Append(LINKFLAGS='/NODEFAULTLIB:libcmtd.lib')
-elif env['CXX'].endswith('icc') or env['CXX'].endswith('icpc'):
-  if env['type']=='optdebug' or env['type']=='debug': env.Append(CXXFLAGS=' -g')
-  if env['type']=='release' or env['type']=='optdebug' or env['type']=='profile':
-    if env['arch']=='pentium4': env.Append(CXXFLAGS=' -O3 -xN')
-    elif env['arch']=='nocona': env.Append(CXXFLAGS=' -O3 -xP')
-    else: env.Append(CXXFLAGS=' -O3')
-  env.Append(CXXFLAGS=' -w -vec-report0 -Wall -Winit-self -Woverloaded-virtual',LINKFLAGS=' -w')
-else: # assume g++...
-  # machine flags
-  if env['arch']=='athlon': machine_flags=' -march=athlon-xp -msse'
-  elif env['arch']=='nocona': machine_flags=' -march=nocona -msse2'
-  elif env['arch']=='opteron': machine_flags=' -march=opteron -msse3'
-  elif env['arch']=='powerpc': machine_flags=' -msse3'
-  elif env['arch']=='native': machine_flags=' -march=native -mtune=native'
-  else: machine_flags=''
-  env.Append(CXXFLAGS=machine_flags)
-  # type specific flags
-  if env['type']=='optdebug': env.Append(CXXFLAGS=' -g3')
-  if env['type']=='release' or env['type']=='optdebug' or env['type']=='profile':
-    optimization_flags=''
-    if env['arch']=='pentium4': optimization_flags+=' -O2 -fexpensive-optimizations -falign-functions=4 -funroll-loops -fprefetch-loop-arrays'
-    elif env['arch']=='pentium3': optimization_flags+=' -O2 -fexpensive-optimizations -falign-functions=4 -funroll-loops -fprefetch-loop-arrays'
-    elif env['arch']=='opteron': optimization_flags+=' -O2'
-    elif env['arch'] in ('nocona','native'): optimization_flags+=' -O3 -funroll-loops'
-    elif env['arch']=='powerpc': optimization_flags+=' -O2'
-    env.Append(CXXFLAGS=optimization_flags)
-    env.Append(LINKFLAGS=' -dead_strip')
-    if env['type']=='profile': env.Append(CXXFLAGS=' -pg',LINKFLAGS=' -pg')
-  elif env['type']=='debug': env.Append(CXXFLAGS=' -g',LINKFLAGS=' -g')
-  env.Append(CXXFLAGS=' -Wall -Winit-self -Woverloaded-virtual -Wsign-compare -fno-strict-aliasing') # -Wstrict-aliasing=2
-
-# Optionally warn about conversion issues
-if env['Wconversion']:
-  env.Append(CXXFLAGS='-Wconversion -Wno-sign-conversion')
-
-# Use c++0x
-if not windows:
-  env.Append(CXXFLAGS=' -std=c++0x')
-
-# Hide symbols by default if desired
-if env['hidden']:
-  env.Append(CXXFLAGS=' -fvisibility=hidden',LINKFLAGS=' -fvisibility=hidden')
-
-if env['Werror']:
-  env.Append(CXXFLAGS=(' /WX' if windows else ' -Werror'))
-
-# Relax a few warnings for clang
-if clang:
-  env.Append(CXXFLAGS=' -Wno-array-bounds -Wno-unknown-pragmas') # for Python and OpenMP, respectively
-
-if env['type']=='release' or env['type']=='profile' or env['type']=='optdebug':
-  env.Append(CPPDEFINES=['NDEBUG'])
-if env['real']=='float':
-  env.Append(CPPDEFINES=['OTHER_FLOAT'])
-env.Append(CPPDEFINES=[('OTHER_THREAD_SAFE',int(env['thread_safe']))])
-
-# Enable OpenMP
-if env['openmp']:
-  if windows:
-    env.Append(CXXFLAGS=' /openmp')
-  elif not clang:
-    env.Append(CXXFLAGS='-fopenmp',LINKFLAGS='-fopenmp')
-  else:
-    print>>sys.stderr, 'Warning: clang doesn\'t know how to do OpenMP, so many things will be slower'
-
-# Configure MPI if it exists
-try:
-  mpi = externals['mpi']
-  if not (mpi['cxxflags'] or mpi['linkflags'] or mpi['libs']):
-    for flags,stage in ('linkflags','link'),('cxxflags','compile'):
-      mpi[flags] = ' '+subprocess.Popen([env['mpicc'],'--showme:%s'%stage],stdout=subprocess.PIPE).communicate()[0].strip()
-    all_flags = mpi['linkflags'].strip().split()
-    flags = []
-    for f in all_flags:
-      if f.startswith('-l'):
-        mpi['libs'].append(f[2:])
-      else:
-        flags.append(f)
-    mpi['linkflags'] = ' '+' '.join(flags)
-except OSError:
-  pass
-
-# Turn off boost::exceptions to avoid completely useless code bloat
-env.Append(CPPDEFINES=['BOOST_EXCEPTION_DISABLE'])
-
-# Darwin specific options
-if darwin:
-  env.Replace(LDMODULESUFFIX='.so')
-
-# Work around apparent bug in variable expansion
-env.Replace(PREFIX_LIB=env.subst(env['PREFIX_LIB']))
-
-def symlink_force(src,dst):
-  if os.path.islink(dst):
-    old_src = os.readlink(dst)
-    if old_src != src:
-      os.remove(dst)
-      print 'ln -sf %s %s'%(src,dst)
-      os.symlink(src,dst)
-  else:
-    dir = os.path.dirname(dst)
-    if not os.path.exists(dir):
-      print 'mkdir -p %s'%dir
-      os.makedirs(dir)
-    print 'ln -sf %s %s'%(src,dst)
-    os.symlink(src,dst)
-
-# Add a directory to the include path under a given name
-def toplevel(name,path):
-  if env['type']=='msvc':
-    return
-  path = Dir(path).srcnode().abspath
-  # Make other/build/include if it doesn't exist
-  include = os.path.join(env['other'],'build/include')
-  if not os.path.exists(include):
-    os.makedirs(include)
-  symlink_force(path,os.path.join(include,name))
-  # If we're not under other, symlink us/build/include to other/build/include
-  if not File('#SConstruct').abspath.startswith(env['other']+'/'):
-    symlink_force(include,Dir('#build/include').abspath)
-
-# Library configuration
-if not windows:
-  toplevel('other',env['other'])
-  env.Append(CPPPATH=['#build/include'])
-else:
-  # Windows doesn't support symlinks
-  env.Append(CPPPATH=['#..'])
-env.Append(LIBPATH=[env['PREFIX_LIB']],RPATH=[Dir(env['PREFIX_LIB']).abspath])
-
-# Account for library dependencies
-def add_dependencies(env):
-  libs = [b for a,lib in externals.iteritems() if env['use_'+a] for b in lib['requires']]
-  while libs:
-    a = libs.pop()
-    env['use_'+a] = 1
-    libs.extend(externals[a]['requires'])
-
-# Linker flags
-def link_flags(env):
-  if not windows:
-    env_link = env.Clone(LINK=env['CXX'])
-  else:
-    env_link = env.Clone()
-  add_dependencies(env_link)
-  workaround = env.get('use_qt',0)
-
-  for name,lib in externals.items():
-    if env['use_'+name]:
-      env_link.Append(LINKFLAGS=lib['linkflags'],LIBS=lib['libs'],FRAMEWORKPATH=lib['frameworkpath'],FRAMEWORKS=lib['frameworks'])
-      env_link.PrependUnique(LIBPATH=lib['libpath'])
-      if workaround: # Prevent qt tool from dropping include paths when building moc files
-        env_link.PrependUnique(CPPPATH=lib['cpppath'])
-        env_link.PrependUnique(CPPDEFINES=lib['flags'])
-      if lib.has_key('rpath'): env_link.PrependUnique(RPATH=lib['rpath'])
-  return env_link
-
-# Copy necessary files into bin (necessary for dlls on windows)
-copied_files = set()
-def copy_files(env):
-  env_copy = env.Clone()
-  add_dependencies(env_copy)
-  for name,lib in externals.items():
-    if env['use_'+name]:
-      for cp in lib['copy']:
-        target = env['PREFIX_BIN']+cp
-        if target not in copied_files:
-          copied_files.add(target)
-          env_copy.Install(env['PREFIX_BIN'], cp)
-  return env_copy
-
-# Convert sources into objects
-def objects(env,sources):
-  builder = env.SharedObject if env['shared_objects'] or env['shared'] else env.StaticObject
-  def Helper(env,source,libraries):
-    if type(source)!=str: return source # assume it's already an object
-    cppdefines_reversed = env['CPPDEFINES'][::-1]
-    cpppath_reversed = env['CPPPATH'][::-1]
-    cpppath_hidden_reversed = env['CPPPATH_HIDDEN'][::-1]
-    if darwin:
-      frameworkpath = env['FRAMEWORKPATH'][:]
-      frameworks = env['FRAMEWORKS'][:]
-    else:
-      frameworks,frameworkpath = [],[]
-    cxxflags = str(env['CXXFLAGS'])
-    for lib in libraries:
-      if lib['pattern'] and not lib['pattern'].search(File(source).abspath):
-        continue
-      cppdefines_reversed.extend(lib['flags'][::-1])
-      (cpppath_hidden_reversed if lib['hide'] else cpppath_reversed).extend(lib['cpppath'][::-1])
-      frameworkpath.extend(lib['frameworkpath'])
-      frameworks.extend(lib['frameworks'])
-      cxxflags+=lib['cxxflags']
-    return builder(source,CPPDEFINES=cppdefines_reversed[::-1],CPPPATH=cpppath_reversed[::-1],CPPPATH_HIDDEN=cpppath_hidden_reversed[::-1], FRAMEWORKPATH=frameworkpath,FRAMEWORKS=frameworks,CXXFLAGS=cxxflags)
-  add_dependencies(env)
-  libraries = [externals[name] for name in externals.keys() if env['use_'+name]]
-  if type(sources)==list: return [Helper(env,source,libraries) for source in sources]
-  else: return Helper(env,sources,libraries)
-
-# Recursively list all files beneath a directory
-def files(dir,skip=()):
-  for f in os.listdir(dir):
-    if f.startswith('.') or f=='build' or f in skip:
-      continue
-    df = os.path.join(dir,f)
-    if os.path.isdir(df):
-      for c in files(df,skip):
-        yield os.path.join(f,c)
-    yield f
-
-# Automatic generation of library targets
-if windows:
-  python_modules = []
-  projects = []
-def library(env,path,libs=(),skip=(),extra=(),skip_all=False,no_exports=False):
-  name = os.path.basename(path)
-  cpps = []
-  candidates = list(files(Dir('.').srcnode().abspath,skip)) if not skip_all else []
-  for f in candidates + list(extra):
-    if f.endswith('.cpp') or f.endswith('.cc'):
-      cpps.append(f)
-  if not cpps: 
-    print 'Library %s has no input source files.' % name
-    #return None
-  if env.get('use_qt',0): # Qt gets confused if we only set options on the builder
-    env = env.Clone()
-    env.Append(CPPDEFINES=externals['qt']['flags'])
-  
-  # Tell the compiler which library we're building
-  env.Append(CPPDEFINES=['BUILDING_' + name])
-
-  sources = objects(env,cpps)
-  env = link_flags(env)
-  env = copy_files(env)
-
-  env.Append(LIBS=libs)
-  if env['shared']:
-    linkflags = env['LINKFLAGS']
-    if darwin:
-      linkflags = '-install_name %s/${SHLIBPREFIX}%s${SHLIBSUFFIX} '%(Dir(env.subst(env['PREFIX_LIB'])).abspath,name)+linkflags
-    # On Windows, this will create two files: a .lib (for other builds), and a .dll for the runtime.
-    lib = env.SharedLibrary(path,source=sources,LINKFLAGS=linkflags)
-  else:
-    lib = env.StaticLibrary(path,source=sources)
-
-  # Install dlls in bin, lib and exp in lib
-  if windows:
-    for l in lib:
-      if l.name[-4:] in ['.dll','.pyd']:
-        env.Depends('.',env.Install(env['PREFIX_BIN'],l))
-      elif not no_exports:
-        env.Depends('.',env.Install(env['PREFIX_LIB'],l))
-  else:
-    lib = env.Install(env['PREFIX_LIB'],lib)
-  env.Depends('.',lib)
-
-  if darwin:
-    bundle = env.LoadableModule(path,source=[],LIBS=lib)
-    env.Depends('.',env.Install(env['PREFIX_LIB'],bundle))
-  elif posix and env['has_python']:
-    # Make a name.so -> libname.so symlink for python use
-    env.Depends('.',env.Command(os.path.join(env['PREFIX_LIB'],name+'.so'),[],['ln -sf lib%s.so $TARGET'%name]))
-  elif windows:
-    if 'module.cpp' in cpps:
-      python_modules.append(name)
-    if 0:
-      projects.append(env.MSVSProject('#windows/'+name+env['MSVSPROJECTSUFFIX'],srcs=cpps,variant=env['type'].capitalize(),buildtarget=lib,auto_build_solution=0))
-  return lib
-
-# Build a program
-def program(env,name,cpp=None):
-  if cpp is None:
-    cpp = name + '.cpp'
-  env = link_flags(env)
-  env = copy_files(env)
-  files = objects(env,cpp)
-  bin = env.Program(name,files)
-  bin = env.Install(env['PREFIX_BIN'],bin)
-  if windows and 0:
-    projects.append(env.MSVSProject('#windows/'+name+env['MSVSPROJECTSUFFIX'],srcs=[cpp],variant=env['type'].capitalize(),buildtarget=bin,auto_build_solution=0))
-  env.Depends('.',bin)
-
-# Install a (possibly directory) resource
-def resource(env,dir):
-  env.Depends('.',env.Install(env['PREFIX_SHARE'],Dir(dir).srcnode()))
-
-# Turn a latex document into a pdf
-def latex(env,name):
-  if env['has_latex'] and env['type']=='release':
-    env.Install(Dir('.').srcnode(),env.PDF(name+'.pdf',name+'.tex'))
-
-# Descend into a child SConscript
-def child(env,dir):
-  # Descent into a subdirectory
-  if dir in env['skip']:
-    return
-  path = Dir(dir).path
-  variant = env['variant_build']
-  if not path.startswith(variant):
-    path = os.path.join(variant,path)
-  env.SConscript('#'+os.path.join(path,'SConscript'),exports='env')
-
-# Descend into all child SConscripts in order of priority
-def children(env):
-  # Directories that define externals used by other directories must come first.
-  # Therefore, we sort children with .priority files first in increase order of priority.
-  def priority(dir):
-    try:
-      return float(open(File(os.path.join(dir,'.priority')).srcnode().abspath).read())
-    except IOError:
-      return 1e10
-  base = Dir('.').srcnode().abspath+'/'
-  dirs = [s[len(base):-11] for s in glob.glob(base+'*/SConscript')]
-  for dir in sorted(dirs,key=priority):
-    if os.path.exists(File(os.path.join(dir,'SConscript')).srcnode().abspath):
-      child(env,dir)
-
-# Build everything
-Export('child children options external externals library objects program latex clang posix darwin windows toplevel resource')
-if os.path.exists(File('#SConscript').abspath):
-  child(env,'.')
-else:
-  children(env)
-
-# If we're in msvc mode, build a toplevel solution
-if windows and 0:
-  env.MSVSSolution('#windows/other'+env['MSVSPROJECTSUFFIX'],projects=projects,variant=env['type'].capitalize())
-
-# On Windows, distinct python extension modules can't share symbols.  Therefore, we
-# build a single large extension module with links to all the dlls.
-if windows:
-  def make_all_main(env,target,source):
-    lines = (  ['// Autogenerated by SConstruct: DO NOT EDIT'
-               ,'#include <other/core/python/module.h>'
-               ,'#define SUB(name) extern OTHER_IMPORT void other_init_helper_##name(); other_init_helper_##name();'
-               ,'OTHER_PYTHON_MODULE(other_all) {']
-             + ['  SUB(%s)'%name for name in str(source[0]).split()]
-             + ['}\n'])
-    open(target[0].path,'w').write('\n'.join(lines))
-  all_main, = env.Command(os.path.join(env['variant_build'],'all_main.cpp'),Value(' '.join(python_modules)),[make_all_main])
-  library(env.Clone(SHLIBSUFFIX='.pyd'),os.path.join(env['variant_build'],'other_all'),python_modules,extra=(all_main.path,),skip_all=True,no_exports=True)
-=======
-import os
-import re
-import sys
-import glob
-import subprocess
-
-def die(message):
-  print>>sys.stderr,'fatal:',message
-  sys.exit(1)
-
-# Require a recent version of scons
-EnsureSConsVersion(2,0,0)
-
-# Read configuration from config.py.
-# As far as I can tell, the scons version of this doesn't allow defining new options in SConscript files.
-sys.path.insert(0,Dir('#').abspath)
-import config
-del sys.path[0]
-def options(*vars):
-  for name,help,default in vars:
-    Help('%s: %s (default %s)\n'%(name,help,default))
-    if name in ARGUMENTS:
-      value = ARGUMENTS[name]
-      try:
-        value = int(value)
-      except ValueError:
-        pass
-      env[name] = value
-    else:
-      env[name] = config.__dict__.get(name,default)
-
-
-# Base environment
-env = Environment(tools=['default','pdflatex','pdftex'],TARGET_ARCH='x86') # TARGET_ARCH applies only on Windows
-default_cxx = env['CXX']
-posix = env['PLATFORM']=='posix'
-darwin = env['PLATFORM']=='darwin'
-windows = env['PLATFORM']=='win32'
-if not windows:
-  env.Replace(ENV=os.environ)
-
-# Locate other in case we're in a different directory
-env['other'] = os.path.normpath(os.path.join(os.path.realpath(File('#SConstruct').abspath),'..' if windows else '../../..'))
-
-# Default base directory
-if darwin:
-  for base in '/opt/local','/usr/local':
-    if os.path.exists(base):
-      env.Replace(BASE=base)
-      env.Append(CPPPATH=[base+'/include'],LIBPATH=[base+'/lib'])
-      break
-  else:
-    die("We're on Mac, but neither /opt/local or /usr/local exists.  other requires either MacPorts or Homebrew.")
-else:
-  env.Replace(BASE='/usr')
-
-# Base options
-options(
-  ('CXX','C++ compiler','<detect>'),
-  ('arch','Architecture (e.g. pentium4, opteron, nocona, powerpc, native)',''),
-  ('type','Type of build (e.g. release, debug, profile)','release'),
-  ('default_arch','Architecture that doesn\'t need a suffix',''),
-  ('cache','Cache directory to use',''),
-  ('shared','Build shared libraries',1),
-  ('shared_objects','Build shareable objects when without shared libraries',1),
-  ('real','Primary floating point type (float or double)','double'),
-  ('install_programs','install programs into source directories',1),
-  ('Werror','turn warnings into errors',1),
-  ('Wconversion','warn about various conversion issues',0),
-  ('hidden','make symbols invisible by default',0),
-  ('openmp','use openmp',1),
-  ('syntax','check syntax only',0),
-  ('has_latex','true if latex is available',0),
-  ('thread_safe','use thread safe reference counting in pure C++ code',0),
-  ('sse','Use SSE if available',1),
-  ('skip','list of modules to skip',[]),
-  ('skip_programs','Build libraries only',0),
-  ('BASE','Standard base directory for headers and libraries',env['BASE']),
-  ('CXXFLAGS_EXTRA','',[]),
-  ('LINKFLAGS_EXTRA','',[]),
-  ('CPPPATH_EXTRA','',['/usr/local/include']),
-  ('LIBPATH_EXTRA','',['/usr/local/lib']),
-  ('RPATH_EXTRA','',[]),
-  ('LIBS_EXTRA','',[]),
-  ('PREFIX','Path to install libraries, binaries, and scripts','$other/install/$type'),
-  ('PREFIX_LIB','Override path to install libraries','$PREFIX/lib'),
-  ('PREFIX_BIN','Override path to install binaries','$PREFIX/bin'),
-  ('PREFIX_SHARE','Override path to install resources','$PREFIX_BIN'),
-  ('boost_lib_suffix','Suffix to add to each boost library','-mt'),
-  ('python','Python executable','python'),
-  ('mpicc','MPI wrapper compiler (used only to extract flags)','mpicc'),
-  ('qtdir','Top level Qt dir (autodetect by default)',''))
-assert env['real'] in ('float','double')
-
-# Extra flag options
-env.Append(CXXFLAGS=env['CXXFLAGS_EXTRA'])
-env.Append(LINKFLAGS=env['LINKFLAGS_EXTRA'])
-env.Append(CPPPATH=env['CPPPATH_EXTRA'])
-env.Append(LIBPATH=env['LIBPATH_EXTRA'])
-env.Append(RPATH=env['RPATH_EXTRA'])
-env.Append(LIBS=env['LIBS_EXTRA'])
-
-# External libraries
-externals = {}
-def external(name,default=0,dir=0,flags='',cxxflags='',linkflags='',cpppath=[],libpath=[],rpath=0,libs=[],copy=[],frameworkpath=[],frameworks=[],requires=[],pattern=None,has=1,hide=False):
-  lib = {'dir':dir,'flags':flags,'cxxflags':cxxflags,'linkflags':linkflags,'cpppath':cpppath,'libpath':libpath,
-         'rpath':rpath,'libs':libs,'copy':copy,'frameworkpath':frameworkpath,'frameworks':frameworks,'requires':requires,'pattern':(re.compile(pattern) if pattern else None),
-         'has':has,'hide':hide}
-
-  Help('\n')
-  options(
-    ('has_'+name,'Whether '+name+' is available',lib['has']),
-    ('use_'+name,'Whether to use '+name+' by default',default),
-    (name+'_dir','Base directory for '+name,dir),
-    (name+'_include','Include directory for '+name,0),
-    (name+'_libpath','Library directory for '+name,0),
-    (name+'_rpath','Extra rpath directory for '+name,0),
-    (name+'_libs','Libraries for '+name,0),
-    (name+'_copy','Copy these files to the binary output directory for ' + name,0),
-    (name+'_frameworks','Frameworks for '+name,0),
-    (name+'_frameworkpath','Framework path for '+name,0),
-    (name+'_cxxflags','Compiler flags for '+name,0),
-    (name+'_linkflags','Linker flags for '+name,0),
-    (name+'_requires','Required libraries for '+name,0),
-    (name+'_pkgconfig','pkg-config names for '+name,0))
-
-  # Is this external library available?
-  if env['has_'+name]:
-    externals[name] = lib
-  else:
-    return
-
-  # Absorb settings
-  if env[name+'_pkgconfig']!=0: lib['pkg-config']=env[name+'_pkgconfig']
-  if 'pkg-config' in lib and lib['pkg-config']:
-    def pkgconfig(pkg,data):
-      return subprocess.Popen(['pkg-config',pkg,data],stdout=subprocess.PIPE,stderr=subprocess.PIPE).communicate()[0].replace('\n','')
-    pkg = lib['pkg-config']
-    includes = pkgconfig(pkg,"--cflags-only-I").split()
-    lib['cpppath'] = [x.replace("-I","") for x in includes]
-    lib['cxxflags'] = pkgconfig(pkg,"--cflags-only-other")
-    lib['linkflags'] = pkgconfig(pkg,"--libs")
-  dir = env[name+'_dir']
-  def sanitize(path):
-    return [path] if isinstance(path,str) else path
-  if env[name+'_include']!=0: lib['cpppath'] = sanitize(env[name+'_include'])
-  elif dir and not lib['cpppath']: lib['cpppath'] = [dir+'/include']
-  if env[name+'_libpath']!=0: lib['libpath'] = sanitize(env[name+'_libpath'])
-  elif dir and not lib['libpath']: lib['libpath'] = [dir+'/lib']
-  if env[name+'_rpath']!=0: lib['rpath'] = sanitize(env[name+'_rpath'])
-  elif lib['rpath']==0: lib['rpath'] = [Dir(d).abspath for d in lib['libpath']]
-  if env[name+'_libs']!=0: lib['libs'] = env[name+'_libs']
-  if env[name+'_frameworks']!=0: lib['frameworks'] = env[name+'_frameworks']
-  if env[name+'_frameworkpath']!=0: lib['frameworkpath'] = sanitize(env[name+'_frameworkpath'])
-  if env[name+'_cxxflags']!=0: lib['cxxflags'] = env[name+'_cxxflags']
-  if env[name+'_linkflags']!=0: lib['linkflags'] = env[name+'_linkflags']
-  if env[name+'_copy']!=0: lib['copy'] = env[name+'_copy']
-
-# Predefined external libraries
-external('python',default=1,frameworks=['Python'],flags=['OTHER_PYTHON'])
-external('boost',default=1,hide=1)
-external('boost_link',requires=['boost'],libs=['boost_iostreams$boost_lib_suffix','boost_filesystem$boost_lib_suffix','boost_system$boost_lib_suffix','z','bz2'],hide=1)
-external('mpi',flags=['USE_MPI'])
-external('zlib',flags=['USE_ZLIB'],libs=['z'])
-external('libjpeg',flags=['USE_LIBJPEG'],libs=['jpeg'],pattern=r'JpgFile|MovFile')
-external('libpng',flags=['USE_LIBPNG'],libs=['png'],pattern=r'PngFile',cpppath=['/usr/X11/include'],libpath=['/usr/X11/lib'], requires=['zlib'] if windows else [])
-external('openexr',flags=['USE_OPENEXR'],libs=['IlmImf','Half','Imath'],cpppath=['$BASE/include/OpenEXR'],pattern=r'ExrFile|tim[/\\]fab',cxxflags=' /wd4290' if windows else '')
-external('atlas',libs=['cblas','lapack','atlas'])
-external('openblas',libs=['lapack','blas'])
-external('accelerate',default=1,frameworks=['Accelerate'])
-if windows:
-  external('shellapi',default=windows,libs=['Shell32.lib'])
-if windows:
-  external('mkl',flags=['USE_MKL'],libs='mkl_intel_lp64 mkl_intel_thread mkl_core mkl_mc iomp5 mkl_lapack'.split())
-else:
-  external('mkl',flags=['USE_MKL'],linkflags='-Wl,--start-group -lmkl_intel_lp64 -lmkl_intel_thread -lmkl_core -lmkl_mc -liomp5 -lmkl_lapack -Wl,--end-group -fopenmp -pthread')
-
-# Automatic python configuration
-def configure_python():
-  pattern = re.compile(r'^\s+',flags=re.MULTILINE)
-  data = subprocess.Popen([env['python'],'-c',pattern.sub('','''
-    import numpy
-    import distutils.sysconfig as sc
-    get = sc.get_config_var
-    def p(s): print "'%s'"%s
-    p(sc.get_python_inc())
-    p(numpy.get_include())
-    p(get('LIBDIR'))
-    p(get('LDLIBRARY'))
-    p(get('PYTHONFRAMEWORKPREFIX'))
-    p(get('VERSION'))
-    p(get('prefix'))
-    ''')],stdout=subprocess.PIPE).communicate()[0]
-  include,nmpy,libpath,lib,frameworkpath,version,prefix = [s.strip()[1:-1] for s in data.strip().split('\n')]
-  python = externals['python']
-  assert include,nmpy
-  python['cpppath'] = [include,nmpy]
-  if darwin:
-    assert frameworkpath
-    python['frameworkpath'] = [frameworkpath]
-  elif windows:
-    python['libpath'] = [prefix,os.path.join(prefix,'libs')]
-    python['libs'] = ['python%s'%version]
-  else:
-    assert libpath and lib and libpath!='None' and lib!='None'
-    python['libpath'] = [libpath]
-    python['libs'] = [lib]
-if env['has_python']:
-  configure_python()
-
-# Improve performance
-env.Decider('MD5-timestamp')
-env.SetOption('max_drift',100)
-env.SetDefault(CPPPATH_HIDDEN=[]) # directories in CPPPATH_HIDDEN won't be searched for dependencies
-env.SetDefault(CPPDEFINES=[])
-env.Replace(_CPPINCFLAGS=env['_CPPINCFLAGS']+re.sub(r'\$\( (.*)\bCPPPATH\b(.*)\$\)',r'\1CPPPATH_HIDDEN\2',env['_CPPINCFLAGS']))
-
-# Pick compiler if the user requested the default
-if env['CXX']=='<detect>':
-  if windows:
-    env.Replace(CXX=default_cxx)
-  else:
-    for gcc in 'g++-mp-4.7','g++-4.7','g++-mp-4.6','g++-4.6','g++':
-      if subprocess.Popen(['which',gcc], stdout=subprocess.PIPE).communicate()[0]:
-        env.Replace(CXX=gcc)
-        break
-    else:
-      die('no suitable version of g++ found')
-
-# If we're using gcc, insist on 4.6 or higher
-if re.match(r'\bg\+\+',env['CXX']):
-  version = subprocess.Popen([env['CXX'],'--version'], stdout=subprocess.PIPE).communicate()[0]
-  m = re.search(r'\s+([\d\.]+)(\s+|\n|$)',version)
-  if not m:
-    die('weird version line: %s'%version[:-1])
-  version_tuple = tuple(map(int, m.group(1).split('.')))
-  if version_tuple<(4,6):
-    die('gcc 4.6 or higher is required, but %s has version %s'%(env['CXX'],m.group(1)))
-  if version_tuple[0:2] == (4,7) and version_tuple[2] in (0,1):
-    die('use of gcc 4.7.0 or 4.7.1 is strongly discouraged (ABI incompatabilities when mixing C++11 and other standards). %s is version %s'%(env['CXX'],m.group(1)))
-
-# Platform
-if env['arch']=='':
-  if os.environ.has_key('PLATFORM'): env['arch'] = os.environ['PLATFORM']
-  else: env['arch'] = 'nocona'
-
-# Build cache
-if env['cache']!='':
-  CacheDir(env['cache'])
-
-# Variant build setup
-env['variant_build'] = os.path.join('build',env['arch'],env['type'])
-env.VariantDir(env['variant_build'],'.',duplicate=0)
-program_suffix = ''
-if env['arch']!=env['default_arch']: program_suffix+='_'+env['arch']
-if env['type']!='release': program_suffix+='_'+env['type']
-else: executable_suffix=''
-
-# Compiler flags
-clang = bool(re.search(r'\bclang\b',env['CXX']))
-if windows:
-  def ifsse(s):
-    return s if env['sse'] else ''
-  if env['type'] in ('debug','optdebug'):
-    env.Append(CXXFLAGS=' /Zi')
-  if env['type'] in ('release','optdebug','profile'):
-    env.Append(CXXFLAGS=' /O2')
-  env.Append(CXXFLAGS=ifsse('/arch:SSE2') + ' /W3 /wd4996 /wd4267 /wd4180 /EHs',CPPDEFINES=[ifsse('__SSE__'), '_CRT_SECURE_NO_DEPRECATE','NOMINMAX','_USE_MATH_DEFINES'])
-  if env['CXX'].endswith('icl') or env['CXX'].endswith('icl"'):
-    env.Append(CXXFLAGS=' /wd2415 /wd597 /wd177')
-  if env['type']=='debug':
-    env.Append(CXXFLAGS=' /RTC1 /MDd',CCFLAGS=' /MDd',LINKFLAGS=' /DEBUG')
-  else:
-    env.Append(CXXFLAGS=' /MD')
-  #dangerous: env.Append(LINKFLAGS='/NODEFAULTLIB:libcmtd.lib')
-elif env['CXX'].endswith('icc') or env['CXX'].endswith('icpc'):
-  if env['type']=='optdebug' or env['type']=='debug': env.Append(CXXFLAGS=' -g')
-  if env['type']=='release' or env['type']=='optdebug' or env['type']=='profile':
-    if env['arch']=='pentium4': env.Append(CXXFLAGS=' -O3 -xN')
-    elif env['arch']=='nocona': env.Append(CXXFLAGS=' -O3 -xP')
-    else: env.Append(CXXFLAGS=' -O3')
-  env.Append(CXXFLAGS=' -w -vec-report0 -Wall -Winit-self -Woverloaded-virtual',LINKFLAGS=' -w')
-else: # assume g++...
-  gcc = True
-  # machine flags
-  def ifsse(s):
-    return s if env['sse'] else ' -mno-sse'
-  if env['arch']=='athlon': machine_flags=' -march=athlon-xp '+ifsse('-msse')
-  elif env['arch']=='nocona': machine_flags=' -march=nocona '+ifsse('-msse2')
-  elif env['arch']=='opteron': machine_flags=' -march=opteron '+ifsse('-msse3')
-  elif env['arch']=='powerpc': machine_flags=' '+ifsse('-msse3')
-  elif env['arch']=='native': machine_flags=' -march=native -mtune=native '+ifsse('')
-  else: machine_flags=''
-  env.Append(CXXFLAGS=machine_flags)
-  # type specific flags
-  if env['type']=='optdebug': env.Append(CXXFLAGS=' -g3')
-  if env['type']=='release' or env['type']=='optdebug' or env['type']=='profile':
-    optimization_flags=''
-    if env['arch']=='pentium4': optimization_flags+=' -O2 -fexpensive-optimizations -falign-functions=4 -funroll-loops -fprefetch-loop-arrays'
-    elif env['arch']=='pentium3': optimization_flags+=' -O2 -fexpensive-optimizations -falign-functions=4 -funroll-loops -fprefetch-loop-arrays'
-    elif env['arch']=='opteron': optimization_flags+=' -O2'
-    elif env['arch'] in ('nocona','native'): optimization_flags+=' -O3 -funroll-loops'
-    elif env['arch']=='powerpc': optimization_flags+=' -O2'
-    env.Append(CXXFLAGS=optimization_flags)
-    env.Append(LINKFLAGS=' -dead_strip')
-    if env['type']=='profile': env.Append(CXXFLAGS=' -pg',LINKFLAGS=' -pg')
-  elif env['type']=='debug': env.Append(CXXFLAGS=' -g',LINKFLAGS=' -g')
-  env.Append(CXXFLAGS=' -Wall -Winit-self -Woverloaded-virtual -Wsign-compare -fno-strict-aliasing') # -Wstrict-aliasing=2
-
-# Optionally warn about conversion issues
-if env['Wconversion']:
-  env.Append(CXXFLAGS='-Wconversion -Wno-sign-conversion')
-
-# Optionally stop after syntax checking
-if env['syntax']:
-  assert clang or gcc
-  env.Append(CXXFLAGS='-fsyntax-only')
-  # Don't rebuild files if syntax checking succeeds the first time
-  for rule in 'CXXCOM','SHCXXCOM':
-    env[rule] += ' && touch $TARGET'
-
-# Use c++0x
-if not windows:
-  env.Append(CXXFLAGS=' -std=c++0x')
-
-# Hide symbols by default if desired
-if env['hidden']:
-  env.Append(CXXFLAGS=' -fvisibility=hidden',LINKFLAGS=' -fvisibility=hidden')
-
-if env['Werror']:
-  env.Append(CXXFLAGS=(' /WX' if windows else ' -Werror'))
-
-# Relax a few warnings for clang
-if clang:
-  env.Append(CXXFLAGS=' -Wno-array-bounds -Wno-unknown-pragmas') # for Python and OpenMP, respectively
-
-if env['type']=='release' or env['type']=='profile' or env['type']=='optdebug':
-  env.Append(CPPDEFINES=['NDEBUG'])
-if env['real']=='float':
-  env.Append(CPPDEFINES=['OTHER_FLOAT'])
-env.Append(CPPDEFINES=[('OTHER_THREAD_SAFE',int(env['thread_safe']))])
-
-# Enable OpenMP
-if env['openmp']:
-  if windows:
-    env.Append(CXXFLAGS=' /openmp')
-  elif not clang:
-    env.Append(CXXFLAGS='-fopenmp',LINKFLAGS='-fopenmp')
-  else:
-    print>>sys.stderr, 'Warning: clang doesn\'t know how to do OpenMP, so many things will be slower'
-
-# Configure MPI if it exists
-try:
-  mpi = externals['mpi']
-  if not (mpi['cxxflags'] or mpi['linkflags'] or mpi['libs']):
-    for flags,stage in ('linkflags','link'),('cxxflags','compile'):
-      mpi[flags] = ' '+subprocess.Popen([env['mpicc'],'--showme:%s'%stage],stdout=subprocess.PIPE).communicate()[0].strip()
-    all_flags = mpi['linkflags'].strip().split()
-    flags = []
-    for f in all_flags:
-      if f.startswith('-l'):
-        mpi['libs'].append(f[2:])
-      else:
-        flags.append(f)
-    mpi['linkflags'] = ' '+' '.join(flags)
-except OSError:
-  pass
-
-# Turn off boost::exceptions to avoid completely useless code bloat
-env.Append(CPPDEFINES=['BOOST_EXCEPTION_DISABLE'])
-
-# Darwin specific options
-if darwin:
-  env.Replace(LDMODULESUFFIX='.so')
-
-# Work around apparent bug in variable expansion
-env.Replace(PREFIX_LIB=env.subst(env['PREFIX_LIB']))
-
-def symlink_force(src,dst):
-  if os.path.islink(dst):
-    old_src = os.readlink(dst)
-    if old_src != src:
-      os.remove(dst)
-      print 'ln -sf %s %s'%(src,dst)
-      os.symlink(src,dst)
-  else:
-    dir = os.path.dirname(dst)
-    if not os.path.exists(dir):
-      print 'mkdir -p %s'%dir
-      os.makedirs(dir)
-    print 'ln -sf %s %s'%(src,dst)
-    os.symlink(src,dst)
-
-# Add a directory to the include path under a given name
-def toplevel(name,path):
-  if env['type']=='msvc':
-    return
-  path = Dir(path).srcnode().abspath
-  # Make other/build/include if it doesn't exist
-  include = os.path.join(env['other'],'build/include')
-  if not os.path.exists(include):
-    os.makedirs(include)
-  symlink_force(path,os.path.join(include,name))
-  # If we're not under other, symlink us/build/include to other/build/include
-  if not File('#SConstruct').abspath.startswith(env['other']+'/'):
-    symlink_force(include,Dir('#build/include').abspath)
-
-# Library configuration
-if not windows:
-  toplevel('other',env['other'])
-  env.Append(CPPPATH=['#build/include'])
-else:
-  # Windows doesn't support symlinks
-  env.Append(CPPPATH=['#..'])
-env.Append(LIBPATH=[env['PREFIX_LIB']],RPATH=[Dir(env['PREFIX_LIB']).abspath])
-
-# Account for library dependencies
-def add_dependencies(env):
-  libs = [b for a,lib in externals.iteritems() if env['use_'+a] for b in lib['requires']]
-  while libs:
-    a = libs.pop()
-    env['use_'+a] = 1
-    libs.extend(externals[a]['requires'])
-
-# Linker flags
-def link_flags(env):
-  if not windows:
-    env_link = env.Clone(LINK=env['CXX'])
-  else:
-    env_link = env.Clone()
-  add_dependencies(env_link)
-  workaround = env.get('use_qt',0)
-
-  for name,lib in externals.items():
-    if env['use_'+name]:
-      env_link.Append(LINKFLAGS=lib['linkflags'],LIBS=lib['libs'],FRAMEWORKPATH=lib['frameworkpath'],FRAMEWORKS=lib['frameworks'])
-      env_link.PrependUnique(LIBPATH=lib['libpath'])
-      if workaround: # Prevent qt tool from dropping include paths when building moc files
-        env_link.PrependUnique(CPPPATH=lib['cpppath'])
-        env_link.PrependUnique(CPPDEFINES=lib['flags'])
-      if lib.has_key('rpath'): env_link.PrependUnique(RPATH=lib['rpath'])
-  return env_link
-
-# Copy necessary files into bin (necessary for dlls on windows)
-copied_files = set()
-def copy_files(env):
-  env_copy = env.Clone()
-  add_dependencies(env_copy)
-  for name,lib in externals.items():
-    if env['use_'+name]:
-      for cp in lib['copy']:
-        target = env['PREFIX_BIN']+cp
-        if target not in copied_files:
-          copied_files.add(target)
-          env_copy.Install(env['PREFIX_BIN'], cp)
-  return env_copy
-
-# Convert sources into objects
-def objects(env,sources):
-  builder = env.SharedObject if env['shared_objects'] or env['shared'] else env.StaticObject
-  def Helper(env,source,libraries):
-    if type(source)!=str: return source # assume it's already an object
-    cppdefines_reversed = env['CPPDEFINES'][::-1]
-    cpppath_reversed = env['CPPPATH'][::-1]
-    cpppath_hidden_reversed = env['CPPPATH_HIDDEN'][::-1]
-    if darwin:
-      frameworkpath = env['FRAMEWORKPATH'][:]
-      frameworks = env['FRAMEWORKS'][:]
-    else:
-      frameworks,frameworkpath = [],[]
-    cxxflags = str(env['CXXFLAGS'])
-    for lib in libraries:
-      if lib['pattern'] and not lib['pattern'].search(File(source).abspath):
-        continue
-      cppdefines_reversed.extend(lib['flags'][::-1])
-      (cpppath_hidden_reversed if lib['hide'] else cpppath_reversed).extend(lib['cpppath'][::-1])
-      frameworkpath.extend(lib['frameworkpath'])
-      frameworks.extend(lib['frameworks'])
-      cxxflags+=lib['cxxflags']
-    return builder(source,CPPDEFINES=cppdefines_reversed[::-1],CPPPATH=cpppath_reversed[::-1],CPPPATH_HIDDEN=cpppath_hidden_reversed[::-1], FRAMEWORKPATH=frameworkpath,FRAMEWORKS=frameworks,CXXFLAGS=cxxflags)
-  add_dependencies(env)
-  libraries = [externals[name] for name in externals.keys() if env['use_'+name]]
-  if type(sources)==list: return [Helper(env,source,libraries) for source in sources]
-  else: return Helper(env,sources,libraries)
-
-# Recursively list all files beneath a directory
-def files(dir,skip=()):
-  for f in os.listdir(dir):
-    if f.startswith('.') or f=='build' or f in skip:
-      continue
-    df = os.path.join(dir,f)
-    if os.path.isdir(df):
-      for c in files(df,skip):
-        yield os.path.join(f,c)
-    yield f
-
-# Automatic generation of library targets
-if windows:
-  python_modules = []
-  projects = []
-def library(env,path,libs=(),skip=(),extra=(),skip_all=False,no_exports=False):
-  name = os.path.basename(path)
-  cpps = []
-  candidates = list(files(Dir('.').srcnode().abspath,skip)) if not skip_all else []
-  for f in candidates + list(extra):
-    if f.endswith('.cpp') or f.endswith('.cc'):
-      cpps.append(f)
-  if not cpps:
-    print 'Library %s has no input source files.' % name
-    #return None
-  if env.get('use_qt',0): # Qt gets confused if we only set options on the builder
-    env = env.Clone()
-    env.Append(CPPDEFINES=externals['qt']['flags'])
-
-  # Tell the compiler which library we're building
-  env.Append(CPPDEFINES=['BUILDING_' + name])
-
-  sources = objects(env,cpps)
-  env = link_flags(env)
-  env = copy_files(env)
-
-  env.Append(LIBS=libs)
-  if env['shared']:
-    linkflags = env['LINKFLAGS']
-    if darwin:
-      linkflags = '-install_name %s/${SHLIBPREFIX}%s${SHLIBSUFFIX} '%(Dir(env.subst(env['PREFIX_LIB'])).abspath,name)+linkflags
-    # On Windows, this will create two files: a .lib (for other builds), and a .dll for the runtime.
-    lib = env.SharedLibrary(path,source=sources,LINKFLAGS=linkflags)
-  else:
-    lib = env.StaticLibrary(path,source=sources)
-
-  # Install dlls in bin, lib and exp in lib
-  if windows:
-    for l in lib:
-      if l.name[-4:] in ['.dll','.pyd']:
-        env.Depends('.',env.Install(env['PREFIX_BIN'],l))
-      elif not no_exports:
-        env.Depends('.',env.Install(env['PREFIX_LIB'],l))
-  else:
-    lib = env.Install(env['PREFIX_LIB'],lib)
-  env.Depends('.',lib)
-
-  if darwin:
-    bundle = env.LoadableModule(path,source=[],LIBS=lib)
-    env.Depends('.',env.Install(env['PREFIX_LIB'],bundle))
-  elif posix and env['has_python']:
-    # Make a name.so -> libname.so symlink for python use
-    env.Depends('.',env.Command(os.path.join(env['PREFIX_LIB'],name+'.so'),[],['ln -sf lib%s.so $TARGET'%name]))
-  elif windows:
-    if 'module.cpp' in cpps:
-      python_modules.append(lib)
-    if 0:
-      projects.append(env.MSVSProject('#windows/'+name+env['MSVSPROJECTSUFFIX'],srcs=cpps,variant=env['type'].capitalize(),buildtarget=lib,auto_build_solution=0))
-  return lib
-
-# Build a program
-def program(env,name,cpp=None):
-  if cpp is None:
-    cpp = name + '.cpp'
-  env = link_flags(env)
-  env = copy_files(env)
-  files = objects(env,cpp)
-  bin = env.Program(name,files)
-  bin = env.Install(env['PREFIX_BIN'],bin)
-  if windows and 0:
-    projects.append(env.MSVSProject('#windows/'+name+env['MSVSPROJECTSUFFIX'],srcs=[cpp],variant=env['type'].capitalize(),buildtarget=bin,auto_build_solution=0))
-  env.Depends('.',bin)
-
-# Install a (possibly directory) resource
-def resource(env,dir):
-  env.Depends('.',env.Install(env['PREFIX_SHARE'],Dir(dir).srcnode()))
-
-# Turn a latex document into a pdf
-def latex(env,name):
-  if env['has_latex'] and env['type']=='release':
-    env.Install(Dir('.').srcnode(),env.PDF(name+'.pdf',name+'.tex'))
-
-# Descend into a child SConscript
-def child(env,dir):
-  # Descent into a subdirectory
-  if dir in env['skip']:
-    return
-  path = Dir(dir).path
-  variant = env['variant_build']
-  if not path.startswith(variant):
-    path = os.path.join(variant,path)
-  env.SConscript('#'+os.path.join(path,'SConscript'),exports='env')
-
-# Descend into all child SConscripts in order of priority
-def children(env):
-  # Directories that define externals used by other directories must come first.
-  # Therefore, we sort children with .priority files first in increase order of priority.
-  def priority(dir):
-    try:
-      return float(open(File(os.path.join(dir,'.priority')).srcnode().abspath).read())
-    except IOError:
-      return 1e10
-  base = Dir('.').srcnode().abspath+'/'
-  dirs = [s[len(base):-11] for s in glob.glob(base+'*/SConscript')]
-  for dir in sorted(dirs,key=priority):
-    if os.path.exists(File(os.path.join(dir,'SConscript')).srcnode().abspath):
-      child(env,dir)
-
-# Build everything
-Export('child children options external externals library objects program latex clang posix darwin windows toplevel resource')
-if os.path.exists(File('#SConscript').abspath):
-  child(env,'.')
-else:
-  children(env)
-
-# If we're in msvc mode, build a toplevel solution
-if windows and 0:
-  env.MSVSSolution('#windows/other'+env['MSVSPROJECTSUFFIX'],projects=projects,variant=env['type'].capitalize())
-
-# On Windows, distinct python extension modules can't share symbols.  Therefore, we
-# build a single large extension module with links to all the dlls.
-if windows:
-  print tuple(python_modules[0])
-  libs = Value(' '.join(os.path.splitext(os.path.dirname(tuple(lib)[0].name))[0] for lib in python_modules))
-  print libs
-  # Autogenerate a toplevel module initialization routine calling all child initialization routines
-  def make_modules(env,target,source):
-    open(target[0].path,'w').write('''\
-// Autogenerated by SConstruct: DO NOT EDIT
-#include <other/core/python/module.h>
-#define SUB(name) extern OTHER_IMPORT void other_init_helper_##name(); other_init_helper_##name();
-OTHER_PYTHON_MODULE(other_all) {
-  %s
-}
-'''%'\n  '.join('SUB(%s)'%name for name in str(source[0]).split()))
-  modules, = env.Command(os.path.join(env['variant_build'],'modules.cpp'),libs,[make_modules])
-
-  # Autogenerate a setup.py file for use with distutils
-  def make_setup(env,target,source): 
-    open(target[0].path,'w').write('''\
-# Autogenerated by SConstruct: DO NOT EDIT
-from distutils.core import setup, Extension
-module = Extension('other_all',sources=['modules.cpp'],library_dirs=['%s'],libraries='%s'.split())
-setup(name='other_all',description='Otherlab development codebase',ext_modules=[module])
-'''%(env['PREFIX_BIN'],','.join("'%s'"%name for name in str(source[0]).split())))
-  setup, = env.Command(os.path.join(env['variant_build'],'setup.py'),libs,[make_setup])
-
-  #env = env.Clone(SHLIBSUFFIX='.pyd')
-  #library(env,os.path.join(env['variant_build'],'other_all'),python_modules,extra=(modules.path,),skip_all=True,no_exports=True)
->>>>>>> e772b895
+import os
+import re
+import sys
+import glob
+import subprocess
+
+def die(message):
+  print>>sys.stderr,'fatal:',message
+  sys.exit(1)
+
+# Require a recent version of scons
+EnsureSConsVersion(2,0,0)
+
+# Read configuration from config.py.
+# As far as I can tell, the scons version of this doesn't allow defining new options in SConscript files.
+sys.path.insert(0,Dir('#').abspath)
+import config
+del sys.path[0]
+def options(*vars):
+  for name,help,default in vars:
+    Help('%s: %s (default %s)\n'%(name,help,default))
+    if name in ARGUMENTS:
+      value = ARGUMENTS[name]
+      try:
+        value = int(value)
+      except ValueError:
+        pass
+      env[name] = value
+    else:
+      env[name] = config.__dict__.get(name,default)
+
+
+# Base environment
+env = Environment(tools=['default','pdflatex','pdftex'],TARGET_ARCH='x86') # TARGET_ARCH applies only on Windows
+default_cxx = env['CXX']
+posix = env['PLATFORM']=='posix'
+darwin = env['PLATFORM']=='darwin'
+windows = env['PLATFORM']=='win32'
+if not windows:
+  env.Replace(ENV=os.environ)
+
+# Locate other in case we're in a different directory
+env['other'] = os.path.normpath(os.path.join(os.path.realpath(File('#SConstruct').abspath),'..' if windows else '../../..'))
+
+# Default base directory
+if darwin:
+  for base in '/opt/local','/usr/local':
+    if os.path.exists(base):
+      env.Replace(BASE=base)
+      env.Append(CPPPATH=[base+'/include'],LIBPATH=[base+'/lib'])
+      break
+  else:
+    die("We're on Mac, but neither /opt/local or /usr/local exists.  other requires either MacPorts or Homebrew.")
+else:
+  env.Replace(BASE='/usr')
+
+# Base options
+options(
+  ('CXX','C++ compiler','<detect>'),
+  ('arch','Architecture (e.g. pentium4, opteron, nocona, powerpc, native)',''),
+  ('type','Type of build (e.g. release, debug, profile)','release'),
+  ('default_arch','Architecture that doesn\'t need a suffix',''),
+  ('cache','Cache directory to use',''),
+  ('shared','Build shared libraries',1),
+  ('shared_objects','Build shareable objects when without shared libraries',1),
+  ('real','Primary floating point type (float or double)','double'),
+  ('install_programs','install programs into source directories',1),
+  ('Werror','turn warnings into errors',1),
+  ('Wconversion','warn about various conversion issues',0),
+  ('hidden','make symbols invisible by default',0),
+  ('openmp','use openmp',1),
+  ('syntax','check syntax only',0),
+  ('has_latex','true if latex is available',0),
+  ('thread_safe','use thread safe reference counting in pure C++ code',0),
+  ('sse','Use SSE if available',1),
+  ('skip','list of modules to skip',[]),
+  ('skip_programs','Build libraries only',0),
+  ('BASE','Standard base directory for headers and libraries',env['BASE']),
+  ('CXXFLAGS_EXTRA','',[]),
+  ('LINKFLAGS_EXTRA','',[]),
+  ('CPPPATH_EXTRA','',['/usr/local/include']),
+  ('LIBPATH_EXTRA','',['/usr/local/lib']),
+  ('RPATH_EXTRA','',[]),
+  ('LIBS_EXTRA','',[]),
+  ('PREFIX','Path to install libraries, binaries, and scripts','$other/install/$type'),
+  ('PREFIX_LIB','Override path to install libraries','$PREFIX/lib'),
+  ('PREFIX_BIN','Override path to install binaries','$PREFIX/bin'),
+  ('PREFIX_SHARE','Override path to install resources','$PREFIX_BIN'),
+  ('boost_lib_suffix','Suffix to add to each boost library','-mt'),
+  ('python','Python executable','python'),
+  ('mpicc','MPI wrapper compiler (used only to extract flags)','mpicc'),
+  ('qtdir','Top level Qt dir (autodetect by default)',''))
+assert env['real'] in ('float','double')
+
+# Extra flag options
+env.Append(CXXFLAGS=env['CXXFLAGS_EXTRA'])
+env.Append(LINKFLAGS=env['LINKFLAGS_EXTRA'])
+env.Append(CPPPATH=env['CPPPATH_EXTRA'])
+env.Append(LIBPATH=env['LIBPATH_EXTRA'])
+env.Append(RPATH=env['RPATH_EXTRA'])
+env.Append(LIBS=env['LIBS_EXTRA'])
+
+# External libraries
+externals = {}
+def external(name,default=0,dir=0,flags='',cxxflags='',linkflags='',cpppath=[],libpath=[],rpath=0,libs=[],copy=[],frameworkpath=[],frameworks=[],requires=[],pattern=None,has=1,hide=False):
+  lib = {'dir':dir,'flags':flags,'cxxflags':cxxflags,'linkflags':linkflags,'cpppath':cpppath,'libpath':libpath,
+         'rpath':rpath,'libs':libs,'copy':copy,'frameworkpath':frameworkpath,'frameworks':frameworks,'requires':requires,'pattern':(re.compile(pattern) if pattern else None),
+         'has':has,'hide':hide}
+
+  Help('\n')
+  options(
+    ('has_'+name,'Whether '+name+' is available',lib['has']),
+    ('use_'+name,'Whether to use '+name+' by default',default),
+    (name+'_dir','Base directory for '+name,dir),
+    (name+'_include','Include directory for '+name,0),
+    (name+'_libpath','Library directory for '+name,0),
+    (name+'_rpath','Extra rpath directory for '+name,0),
+    (name+'_libs','Libraries for '+name,0),
+    (name+'_copy','Copy these files to the binary output directory for ' + name,0),
+    (name+'_frameworks','Frameworks for '+name,0),
+    (name+'_frameworkpath','Framework path for '+name,0),
+    (name+'_cxxflags','Compiler flags for '+name,0),
+    (name+'_linkflags','Linker flags for '+name,0),
+    (name+'_requires','Required libraries for '+name,0),
+    (name+'_pkgconfig','pkg-config names for '+name,0))
+
+  # Is this external library available?
+  if env['has_'+name]:
+    externals[name] = lib
+  else:
+    return
+
+  # Absorb settings
+  if env[name+'_pkgconfig']!=0: lib['pkg-config']=env[name+'_pkgconfig']
+  if 'pkg-config' in lib and lib['pkg-config']:
+    def pkgconfig(pkg,data):
+      return subprocess.Popen(['pkg-config',pkg,data],stdout=subprocess.PIPE,stderr=subprocess.PIPE).communicate()[0].replace('\n','')
+    pkg = lib['pkg-config']
+    includes = pkgconfig(pkg,"--cflags-only-I").split()
+    lib['cpppath'] = [x.replace("-I","") for x in includes]
+    lib['cxxflags'] = pkgconfig(pkg,"--cflags-only-other")
+    lib['linkflags'] = pkgconfig(pkg,"--libs")
+  dir = env[name+'_dir']
+  def sanitize(path):
+    return [path] if isinstance(path,str) else path
+  if env[name+'_include']!=0: lib['cpppath'] = sanitize(env[name+'_include'])
+  elif dir and not lib['cpppath']: lib['cpppath'] = [dir+'/include']
+  if env[name+'_libpath']!=0: lib['libpath'] = sanitize(env[name+'_libpath'])
+  elif dir and not lib['libpath']: lib['libpath'] = [dir+'/lib']
+  if env[name+'_rpath']!=0: lib['rpath'] = sanitize(env[name+'_rpath'])
+  elif lib['rpath']==0: lib['rpath'] = [Dir(d).abspath for d in lib['libpath']]
+  if env[name+'_libs']!=0: lib['libs'] = env[name+'_libs']
+  if env[name+'_frameworks']!=0: lib['frameworks'] = env[name+'_frameworks']
+  if env[name+'_frameworkpath']!=0: lib['frameworkpath'] = sanitize(env[name+'_frameworkpath'])
+  if env[name+'_cxxflags']!=0: lib['cxxflags'] = env[name+'_cxxflags']
+  if env[name+'_linkflags']!=0: lib['linkflags'] = env[name+'_linkflags']
+  if env[name+'_copy']!=0: lib['copy'] = env[name+'_copy']
+
+# Predefined external libraries
+external('python',default=1,frameworks=['Python'],flags=['OTHER_PYTHON'])
+external('boost',default=1,hide=1)
+external('boost_link',requires=['boost'],libs=['boost_iostreams$boost_lib_suffix','boost_filesystem$boost_lib_suffix','boost_system$boost_lib_suffix','z','bz2'],hide=1)
+external('mpi',flags=['USE_MPI'])
+external('zlib',flags=['USE_ZLIB'],libs=['z'])
+external('libjpeg',flags=['USE_LIBJPEG'],libs=['jpeg'],pattern=r'JpgFile|MovFile')
+external('libpng',flags=['USE_LIBPNG'],libs=['png'],pattern=r'PngFile',cpppath=['/usr/X11/include'],libpath=['/usr/X11/lib'], requires=['zlib'] if windows else [])
+external('openexr',flags=['USE_OPENEXR'],libs=['IlmImf','Half','Imath'],cpppath=['$BASE/include/OpenEXR'],pattern=r'ExrFile|tim[/\\]fab',cxxflags=' /wd4290' if windows else '')
+external('atlas',libs=['cblas','lapack','atlas'])
+external('openblas',libs=['lapack','blas'])
+external('accelerate',default=1,frameworks=['Accelerate'])
+if windows:
+  external('shellapi',default=windows,libs=['Shell32.lib'])
+if windows:
+  external('mkl',flags=['USE_MKL'],libs='mkl_intel_lp64 mkl_intel_thread mkl_core mkl_mc iomp5 mkl_lapack'.split())
+else:
+  external('mkl',flags=['USE_MKL'],linkflags='-Wl,--start-group -lmkl_intel_lp64 -lmkl_intel_thread -lmkl_core -lmkl_mc -liomp5 -lmkl_lapack -Wl,--end-group -fopenmp -pthread')
+
+# Automatic python configuration
+def configure_python():
+  pattern = re.compile(r'^\s+',flags=re.MULTILINE)
+  data = subprocess.Popen([env['python'],'-c',pattern.sub('','''
+    import numpy
+    import distutils.sysconfig as sc
+    get = sc.get_config_var
+    def p(s): print "'%s'"%s
+    p(sc.get_python_inc())
+    p(numpy.get_include())
+    p(get('LIBDIR'))
+    p(get('LDLIBRARY'))
+    p(get('PYTHONFRAMEWORKPREFIX'))
+    p(get('VERSION'))
+    p(get('prefix'))
+    ''')],stdout=subprocess.PIPE).communicate()[0]
+  include,nmpy,libpath,lib,frameworkpath,version,prefix = [s.strip()[1:-1] for s in data.strip().split('\n')]
+  python = externals['python']
+  assert include,nmpy
+  python['cpppath'] = [include,nmpy]
+  if darwin:
+    assert frameworkpath
+    python['frameworkpath'] = [frameworkpath]
+  elif windows:
+    python['libpath'] = [prefix,os.path.join(prefix,'libs')]
+    python['libs'] = ['python%s'%version]
+  else:
+    assert libpath and lib and libpath!='None' and lib!='None'
+    python['libpath'] = [libpath]
+    python['libs'] = [lib]
+if env['has_python']:
+  configure_python()
+
+# Improve performance
+env.Decider('MD5-timestamp')
+env.SetOption('max_drift',100)
+env.SetDefault(CPPPATH_HIDDEN=[]) # directories in CPPPATH_HIDDEN won't be searched for dependencies
+env.SetDefault(CPPDEFINES=[])
+env.Replace(_CPPINCFLAGS=env['_CPPINCFLAGS']+re.sub(r'\$\( (.*)\bCPPPATH\b(.*)\$\)',r'\1CPPPATH_HIDDEN\2',env['_CPPINCFLAGS']))
+
+# Pick compiler if the user requested the default
+if env['CXX']=='<detect>':
+  if windows:
+    env.Replace(CXX=default_cxx)
+  else:
+    for gcc in 'g++-mp-4.7','g++-4.7','g++-mp-4.6','g++-4.6','g++':
+      if subprocess.Popen(['which',gcc], stdout=subprocess.PIPE).communicate()[0]:
+        env.Replace(CXX=gcc)
+        break
+    else:
+      die('no suitable version of g++ found')
+
+# If we're using gcc, insist on 4.6 or higher
+if re.match(r'\bg\+\+',env['CXX']):
+  version = subprocess.Popen([env['CXX'],'--version'], stdout=subprocess.PIPE).communicate()[0]
+  m = re.search(r'\s+([\d\.]+)(\s+|\n|$)',version)
+  if not m:
+    die('weird version line: %s'%version[:-1])
+  version_tuple = tuple(map(int, m.group(1).split('.')))
+  if version_tuple<(4,6):
+    die('gcc 4.6 or higher is required, but %s has version %s'%(env['CXX'],m.group(1)))
+  if version_tuple[0:2] == (4,7) and version_tuple[2] in (0,1):
+    die('use of gcc 4.7.0 or 4.7.1 is strongly discouraged (ABI incompatabilities when mixing C++11 and other standards). %s is version %s'%(env['CXX'],m.group(1)))
+
+# Platform
+if env['arch']=='':
+  if os.environ.has_key('PLATFORM'): env['arch'] = os.environ['PLATFORM']
+  else: env['arch'] = 'nocona'
+
+# Build cache
+if env['cache']!='':
+  CacheDir(env['cache'])
+
+# Variant build setup
+env['variant_build'] = os.path.join('build',env['arch'],env['type'])
+env.VariantDir(env['variant_build'],'.',duplicate=0)
+program_suffix = ''
+if env['arch']!=env['default_arch']: program_suffix+='_'+env['arch']
+if env['type']!='release': program_suffix+='_'+env['type']
+else: executable_suffix=''
+
+# Compiler flags
+clang = bool(re.search(r'\bclang\b',env['CXX']))
+if windows:
+  def ifsse(s):
+    return s if env['sse'] else ''
+  if env['type'] in ('debug','optdebug'):
+    env.Append(CXXFLAGS=' /Zi')
+  if env['type'] in ('release','optdebug','profile'):
+    env.Append(CXXFLAGS=' /O2')
+  env.Append(CXXFLAGS=ifsse('/arch:SSE2') + ' /W3 /wd4996 /wd4267 /wd4180 /EHs',CPPDEFINES=[ifsse('__SSE__'), '_CRT_SECURE_NO_DEPRECATE','NOMINMAX','_USE_MATH_DEFINES'])
+  if env['CXX'].endswith('icl') or env['CXX'].endswith('icl"'):
+    env.Append(CXXFLAGS=' /wd2415 /wd597 /wd177')
+  if env['type']=='debug':
+    env.Append(CXXFLAGS=' /RTC1 /MDd',CCFLAGS=' /MDd',LINKFLAGS=' /DEBUG')
+  else:
+    env.Append(CXXFLAGS=' /MD')
+  #dangerous: env.Append(LINKFLAGS='/NODEFAULTLIB:libcmtd.lib')
+elif env['CXX'].endswith('icc') or env['CXX'].endswith('icpc'):
+  if env['type']=='optdebug' or env['type']=='debug': env.Append(CXXFLAGS=' -g')
+  if env['type']=='release' or env['type']=='optdebug' or env['type']=='profile':
+    if env['arch']=='pentium4': env.Append(CXXFLAGS=' -O3 -xN')
+    elif env['arch']=='nocona': env.Append(CXXFLAGS=' -O3 -xP')
+    else: env.Append(CXXFLAGS=' -O3')
+  env.Append(CXXFLAGS=' -w -vec-report0 -Wall -Winit-self -Woverloaded-virtual',LINKFLAGS=' -w')
+else: # assume g++...
+  gcc = True
+  # machine flags
+  def ifsse(s):
+    return s if env['sse'] else ' -mno-sse'
+  if env['arch']=='athlon': machine_flags=' -march=athlon-xp '+ifsse('-msse')
+  elif env['arch']=='nocona': machine_flags=' -march=nocona '+ifsse('-msse2')
+  elif env['arch']=='opteron': machine_flags=' -march=opteron '+ifsse('-msse3')
+  elif env['arch']=='powerpc': machine_flags=' '+ifsse('-msse3')
+  elif env['arch']=='native': machine_flags=' -march=native -mtune=native '+ifsse('')
+  else: machine_flags=''
+  env.Append(CXXFLAGS=machine_flags)
+  # type specific flags
+  if env['type']=='optdebug': env.Append(CXXFLAGS=' -g3')
+  if env['type']=='release' or env['type']=='optdebug' or env['type']=='profile':
+    optimization_flags=''
+    if env['arch']=='pentium4': optimization_flags+=' -O2 -fexpensive-optimizations -falign-functions=4 -funroll-loops -fprefetch-loop-arrays'
+    elif env['arch']=='pentium3': optimization_flags+=' -O2 -fexpensive-optimizations -falign-functions=4 -funroll-loops -fprefetch-loop-arrays'
+    elif env['arch']=='opteron': optimization_flags+=' -O2'
+    elif env['arch'] in ('nocona','native'): optimization_flags+=' -O3 -funroll-loops'
+    elif env['arch']=='powerpc': optimization_flags+=' -O2'
+    env.Append(CXXFLAGS=optimization_flags)
+    env.Append(LINKFLAGS=' -dead_strip')
+    if env['type']=='profile': env.Append(CXXFLAGS=' -pg',LINKFLAGS=' -pg')
+  elif env['type']=='debug': env.Append(CXXFLAGS=' -g',LINKFLAGS=' -g')
+  env.Append(CXXFLAGS=' -Wall -Winit-self -Woverloaded-virtual -Wsign-compare -fno-strict-aliasing') # -Wstrict-aliasing=2
+
+# Optionally warn about conversion issues
+if env['Wconversion']:
+  env.Append(CXXFLAGS='-Wconversion -Wno-sign-conversion')
+
+# Optionally stop after syntax checking
+if env['syntax']:
+  assert clang or gcc
+  env.Append(CXXFLAGS='-fsyntax-only')
+  # Don't rebuild files if syntax checking succeeds the first time
+  for rule in 'CXXCOM','SHCXXCOM':
+    env[rule] += ' && touch $TARGET'
+
+# Use c++0x
+if not windows:
+  env.Append(CXXFLAGS=' -std=c++0x')
+
+# Hide symbols by default if desired
+if env['hidden']:
+  env.Append(CXXFLAGS=' -fvisibility=hidden',LINKFLAGS=' -fvisibility=hidden')
+
+if env['Werror']:
+  env.Append(CXXFLAGS=(' /WX' if windows else ' -Werror'))
+
+# Relax a few warnings for clang
+if clang:
+  env.Append(CXXFLAGS=' -Wno-array-bounds -Wno-unknown-pragmas') # for Python and OpenMP, respectively
+
+if env['type']=='release' or env['type']=='profile' or env['type']=='optdebug':
+  env.Append(CPPDEFINES=['NDEBUG'])
+if env['real']=='float':
+  env.Append(CPPDEFINES=['OTHER_FLOAT'])
+env.Append(CPPDEFINES=[('OTHER_THREAD_SAFE',int(env['thread_safe']))])
+
+# Enable OpenMP
+if env['openmp']:
+  if windows:
+    env.Append(CXXFLAGS=' /openmp')
+  elif not clang:
+    env.Append(CXXFLAGS='-fopenmp',LINKFLAGS='-fopenmp')
+  else:
+    print>>sys.stderr, 'Warning: clang doesn\'t know how to do OpenMP, so many things will be slower'
+
+# Configure MPI if it exists
+try:
+  mpi = externals['mpi']
+  if not (mpi['cxxflags'] or mpi['linkflags'] or mpi['libs']):
+    for flags,stage in ('linkflags','link'),('cxxflags','compile'):
+      mpi[flags] = ' '+subprocess.Popen([env['mpicc'],'--showme:%s'%stage],stdout=subprocess.PIPE).communicate()[0].strip()
+    all_flags = mpi['linkflags'].strip().split()
+    flags = []
+    for f in all_flags:
+      if f.startswith('-l'):
+        mpi['libs'].append(f[2:])
+      else:
+        flags.append(f)
+    mpi['linkflags'] = ' '+' '.join(flags)
+except OSError:
+  pass
+
+# Turn off boost::exceptions to avoid completely useless code bloat
+env.Append(CPPDEFINES=['BOOST_EXCEPTION_DISABLE'])
+
+# Darwin specific options
+if darwin:
+  env.Replace(LDMODULESUFFIX='.so')
+
+# Work around apparent bug in variable expansion
+env.Replace(PREFIX_LIB=env.subst(env['PREFIX_LIB']))
+
+def symlink_force(src,dst):
+  if os.path.islink(dst):
+    old_src = os.readlink(dst)
+    if old_src != src:
+      os.remove(dst)
+      print 'ln -sf %s %s'%(src,dst)
+      os.symlink(src,dst)
+  else:
+    dir = os.path.dirname(dst)
+    if not os.path.exists(dir):
+      print 'mkdir -p %s'%dir
+      os.makedirs(dir)
+    print 'ln -sf %s %s'%(src,dst)
+    os.symlink(src,dst)
+
+# Add a directory to the include path under a given name
+def toplevel(name,path):
+  if env['type']=='msvc':
+    return
+  path = Dir(path).srcnode().abspath
+  # Make other/build/include if it doesn't exist
+  include = os.path.join(env['other'],'build/include')
+  if not os.path.exists(include):
+    os.makedirs(include)
+  symlink_force(path,os.path.join(include,name))
+  # If we're not under other, symlink us/build/include to other/build/include
+  if not File('#SConstruct').abspath.startswith(env['other']+'/'):
+    symlink_force(include,Dir('#build/include').abspath)
+
+# Library configuration
+if not windows:
+  toplevel('other',env['other'])
+  env.Append(CPPPATH=['#build/include'])
+else:
+  # Windows doesn't support symlinks
+  env.Append(CPPPATH=['#..'])
+env.Append(LIBPATH=[env['PREFIX_LIB']],RPATH=[Dir(env['PREFIX_LIB']).abspath])
+
+# Account for library dependencies
+def add_dependencies(env):
+  libs = [b for a,lib in externals.iteritems() if env['use_'+a] for b in lib['requires']]
+  while libs:
+    a = libs.pop()
+    env['use_'+a] = 1
+    libs.extend(externals[a]['requires'])
+
+# Linker flags
+def link_flags(env):
+  if not windows:
+    env_link = env.Clone(LINK=env['CXX'])
+  else:
+    env_link = env.Clone()
+  add_dependencies(env_link)
+  workaround = env.get('use_qt',0)
+
+  for name,lib in externals.items():
+    if env['use_'+name]:
+      env_link.Append(LINKFLAGS=lib['linkflags'],LIBS=lib['libs'],FRAMEWORKPATH=lib['frameworkpath'],FRAMEWORKS=lib['frameworks'])
+      env_link.PrependUnique(LIBPATH=lib['libpath'])
+      if workaround: # Prevent qt tool from dropping include paths when building moc files
+        env_link.PrependUnique(CPPPATH=lib['cpppath'])
+        env_link.PrependUnique(CPPDEFINES=lib['flags'])
+      if lib.has_key('rpath'): env_link.PrependUnique(RPATH=lib['rpath'])
+  return env_link
+
+# Copy necessary files into bin (necessary for dlls on windows)
+copied_files = set()
+def copy_files(env):
+  env_copy = env.Clone()
+  add_dependencies(env_copy)
+  for name,lib in externals.items():
+    if env['use_'+name]:
+      for cp in lib['copy']:
+        target = env['PREFIX_BIN']+cp
+        if target not in copied_files:
+          copied_files.add(target)
+          env_copy.Install(env['PREFIX_BIN'], cp)
+  return env_copy
+
+# Convert sources into objects
+def objects(env,sources):
+  builder = env.SharedObject if env['shared_objects'] or env['shared'] else env.StaticObject
+  def Helper(env,source,libraries):
+    if type(source)!=str: return source # assume it's already an object
+    cppdefines_reversed = env['CPPDEFINES'][::-1]
+    cpppath_reversed = env['CPPPATH'][::-1]
+    cpppath_hidden_reversed = env['CPPPATH_HIDDEN'][::-1]
+    if darwin:
+      frameworkpath = env['FRAMEWORKPATH'][:]
+      frameworks = env['FRAMEWORKS'][:]
+    else:
+      frameworks,frameworkpath = [],[]
+    cxxflags = str(env['CXXFLAGS'])
+    for lib in libraries:
+      if lib['pattern'] and not lib['pattern'].search(File(source).abspath):
+        continue
+      cppdefines_reversed.extend(lib['flags'][::-1])
+      (cpppath_hidden_reversed if lib['hide'] else cpppath_reversed).extend(lib['cpppath'][::-1])
+      frameworkpath.extend(lib['frameworkpath'])
+      frameworks.extend(lib['frameworks'])
+      cxxflags+=lib['cxxflags']
+    return builder(source,CPPDEFINES=cppdefines_reversed[::-1],CPPPATH=cpppath_reversed[::-1],CPPPATH_HIDDEN=cpppath_hidden_reversed[::-1], FRAMEWORKPATH=frameworkpath,FRAMEWORKS=frameworks,CXXFLAGS=cxxflags)
+  add_dependencies(env)
+  libraries = [externals[name] for name in externals.keys() if env['use_'+name]]
+  if type(sources)==list: return [Helper(env,source,libraries) for source in sources]
+  else: return Helper(env,sources,libraries)
+
+# Recursively list all files beneath a directory
+def files(dir,skip=()):
+  for f in os.listdir(dir):
+    if f.startswith('.') or f=='build' or f in skip:
+      continue
+    df = os.path.join(dir,f)
+    if os.path.isdir(df):
+      for c in files(df,skip):
+        yield os.path.join(f,c)
+    yield f
+
+# Automatic generation of library targets
+if windows:
+  python_modules = []
+  projects = []
+def library(env,path,libs=(),skip=(),extra=(),skip_all=False,no_exports=False):
+  name = os.path.basename(path)
+  cpps = []
+  candidates = list(files(Dir('.').srcnode().abspath,skip)) if not skip_all else []
+  for f in candidates + list(extra):
+    if f.endswith('.cpp') or f.endswith('.cc'):
+      cpps.append(f)
+  if not cpps:
+    print 'Library %s has no input source files.' % name
+    #return None
+  if env.get('use_qt',0): # Qt gets confused if we only set options on the builder
+    env = env.Clone()
+    env.Append(CPPDEFINES=externals['qt']['flags'])
+
+  # Tell the compiler which library we're building
+  env.Append(CPPDEFINES=['BUILDING_' + name])
+
+  sources = objects(env,cpps)
+  env = link_flags(env)
+  env = copy_files(env)
+
+  env.Append(LIBS=libs)
+  if env['shared']:
+    linkflags = env['LINKFLAGS']
+    if darwin:
+      linkflags = '-install_name %s/${SHLIBPREFIX}%s${SHLIBSUFFIX} '%(Dir(env.subst(env['PREFIX_LIB'])).abspath,name)+linkflags
+    # On Windows, this will create two files: a .lib (for other builds), and a .dll for the runtime.
+    lib = env.SharedLibrary(path,source=sources,LINKFLAGS=linkflags)
+  else:
+    lib = env.StaticLibrary(path,source=sources)
+
+  # Install dlls in bin, lib and exp in lib
+  if windows:
+    for l in lib:
+      if l.name[-4:] in ['.dll','.pyd']:
+        env.Depends('.',env.Install(env['PREFIX_BIN'],l))
+      elif not no_exports:
+        env.Depends('.',env.Install(env['PREFIX_LIB'],l))
+  else:
+    lib = env.Install(env['PREFIX_LIB'],lib)
+  env.Depends('.',lib)
+
+  if darwin:
+    bundle = env.LoadableModule(path,source=[],LIBS=lib)
+    env.Depends('.',env.Install(env['PREFIX_LIB'],bundle))
+  elif posix and env['has_python']:
+    # Make a name.so -> libname.so symlink for python use
+    env.Depends('.',env.Command(os.path.join(env['PREFIX_LIB'],name+'.so'),[],['ln -sf lib%s.so $TARGET'%name]))
+  elif windows:
+    if 'module.cpp' in cpps:
+      python_modules.append(lib)
+    if 0:
+      projects.append(env.MSVSProject('#windows/'+name+env['MSVSPROJECTSUFFIX'],srcs=cpps,variant=env['type'].capitalize(),buildtarget=lib,auto_build_solution=0))
+  return lib
+
+# Build a program
+def program(env,name,cpp=None):
+  if cpp is None:
+    cpp = name + '.cpp'
+  env = link_flags(env)
+  env = copy_files(env)
+  files = objects(env,cpp)
+  bin = env.Program(name,files)
+  bin = env.Install(env['PREFIX_BIN'],bin)
+  if windows and 0:
+    projects.append(env.MSVSProject('#windows/'+name+env['MSVSPROJECTSUFFIX'],srcs=[cpp],variant=env['type'].capitalize(),buildtarget=bin,auto_build_solution=0))
+  env.Depends('.',bin)
+
+# Install a (possibly directory) resource
+def resource(env,dir):
+  env.Depends('.',env.Install(env['PREFIX_SHARE'],Dir(dir).srcnode()))
+
+# Turn a latex document into a pdf
+def latex(env,name):
+  if env['has_latex'] and env['type']=='release':
+    env.Install(Dir('.').srcnode(),env.PDF(name+'.pdf',name+'.tex'))
+
+# Descend into a child SConscript
+def child(env,dir):
+  # Descent into a subdirectory
+  if dir in env['skip']:
+    return
+  path = Dir(dir).path
+  variant = env['variant_build']
+  if not path.startswith(variant):
+    path = os.path.join(variant,path)
+  env.SConscript('#'+os.path.join(path,'SConscript'),exports='env')
+
+# Descend into all child SConscripts in order of priority
+def children(env):
+  # Directories that define externals used by other directories must come first.
+  # Therefore, we sort children with .priority files first in increase order of priority.
+  def priority(dir):
+    try:
+      return float(open(File(os.path.join(dir,'.priority')).srcnode().abspath).read())
+    except IOError:
+      return 1e10
+  base = Dir('.').srcnode().abspath+'/'
+  dirs = [s[len(base):-11] for s in glob.glob(base+'*/SConscript')]
+  for dir in sorted(dirs,key=priority):
+    if os.path.exists(File(os.path.join(dir,'SConscript')).srcnode().abspath):
+      child(env,dir)
+
+# Build everything
+Export('child children options external externals library objects program latex clang posix darwin windows toplevel resource')
+if os.path.exists(File('#SConscript').abspath):
+  child(env,'.')
+else:
+  children(env)
+
+# If we're in msvc mode, build a toplevel solution
+if windows and 0:
+  env.MSVSSolution('#windows/other'+env['MSVSPROJECTSUFFIX'],projects=projects,variant=env['type'].capitalize())
+
+# On Windows, distinct python extension modules can't share symbols.  Therefore, we
+# build a single large extension module with links to all the dlls.
+if windows:
+  print tuple(python_modules[0])
+  libs = Value(' '.join(os.path.splitext(os.path.dirname(tuple(lib)[0].name))[0] for lib in python_modules))
+  print libs
+  # Autogenerate a toplevel module initialization routine calling all child initialization routines
+  def make_modules(env,target,source):
+    open(target[0].path,'w').write('''\
+// Autogenerated by SConstruct: DO NOT EDIT
+#include <other/core/python/module.h>
+#define SUB(name) extern OTHER_IMPORT void other_init_helper_##name(); other_init_helper_##name();
+OTHER_PYTHON_MODULE(other_all) {
+  %s
+}
+'''%'\n  '.join('SUB(%s)'%name for name in str(source[0]).split()))
+  modules, = env.Command(os.path.join(env['variant_build'],'modules.cpp'),libs,[make_modules])
+
+  # Autogenerate a setup.py file for use with distutils
+  def make_setup(env,target,source): 
+    open(target[0].path,'w').write('''\
+# Autogenerated by SConstruct: DO NOT EDIT
+from distutils.core import setup, Extension
+module = Extension('other_all',sources=['modules.cpp'],library_dirs=['%s'],libraries='%s'.split())
+setup(name='other_all',description='Otherlab development codebase',ext_modules=[module])
+'''%(env['PREFIX_BIN'],','.join("'%s'"%name for name in str(source[0]).split())))
+  setup, = env.Command(os.path.join(env['variant_build'],'setup.py'),libs,[make_setup])
+
+  #env = env.Clone(SHLIBSUFFIX='.pyd')
+  #library(env,os.path.join(env['variant_build'],'other_all'),python_modules,extra=(modules.path,),skip_all=True,no_exports=True)