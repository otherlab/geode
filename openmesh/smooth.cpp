--- conflicted
+++ resolved
@@ -11,66 +11,22 @@
 
 using std::make_pair;
 
-<<<<<<< HEAD
-Ref<TriMesh> smooth_mesh(TriMesh &m, real t, real lambda, bool bilaplace, int nev) {
-=======
-Ref<TriMesh> smooth_mesh(TriMesh &m, real t, real lambda, bool bilaplace, int val) {
->>>>>>> 553e46e7
-  Ref<TriMesh> M = m.copy();
-  M->garbage_collection();
-
-
-  /*
-  vector<HalfedgeHandle> to_split;
-
-  for(auto f : M->face_handles()){
-      auto p0 = M->point(v);
-      auto p1 = M->point(M->to_vertex_handle(ohi.handle()));
-      auto p2 = M->point(M->from_vertex_handle(M->prev_halfedge_handle(ohi.handle())));
-      auto d0 = p1-p0;
-      auto d1 = p2-p1;
-      auto d2 = p0-p2;
-
-      real m0 = d0.sqr_magnitude();
-      real m2 = d2.sqr_magnitude();
-
-      d0.normalize(); d1.normalize(); d2.normalize();
-
-      real phi20 = acos( max(-1.,min(1.,dot(d0,-d2))) );
-      real phi01 = acos( max(-1.,min(1.,dot(-d0,d1))) );
-      real phi12 = acos(max(-1.,min(1.,dot(d2,-d1))));
-  }
-  */
-
-
-  auto bb = M->bounding_box();
-  real zz = bb.sizes().z;
-
-  for (auto v : M->vertex_handles()){
-    if(abs(M->point(v).z-bb.center().z) > .3*zz) M->status(v).set_locked(true);
-  }
-
-<<<<<<< HEAD
-  for (auto v : m->vertex_handles()){
-=======
-  for (auto v : m.vertex_handles()){
->>>>>>> 553e46e7
-    if(abs(m.point(v).z-bb.center().z) > .3*zz) m.status(v).set_locked(true);
-  }
-
-  Array<VertexHandle> VI;
-  Array<VertexHandle> VB;
-
-  unordered_map<int,VertexHandle,Hasher> id_to_handle;
-  unordered_map<VertexHandle,int,Hasher> handle_to_id;
-
-  for(auto v : M->vertex_handles()){
-    if(M->status(v).locked()) VB.append(v);
-    else VI.append(v);
-  }
-
-//  OTHER_ASSERT((int)VI.size() == (int)M->n_vertices());
-  Array<VertexHandle> V(VI);
+// split vertices into locked ones (VB) and not locked ones, and compute
+// matrix indices for those vertices
+static void matrix_permutation(TriMesh const &M,
+                               unordered_map<int,VertexHandle,Hasher> &id_to_handle,
+                               unordered_map<VertexHandle,int,Hasher> &handle_to_id,
+                               Array<VertexHandle> &VB) {
+  Array<VertexHandle> V;
+
+  for(auto v : M.vertex_handles()){
+    if(M.status(v).locked())
+      VB.append(v);
+    else
+      V.append(v);
+  }
+
+  // first all inside ones, append the boundary at the end
   V.append_elements(VB);
 
   for(int i=0; i < (int)V.size(); ++i){
@@ -78,217 +34,203 @@
     handle_to_id.insert(make_pair(V[i],i));
   }
 
-  int n = VI.size();
-  int e = V.size();
-
-  std::vector<TV> output(n);
+  std::cout << "permute: " << V.size() << " vertices, " << VB.size() << " locked." << std::endl;
+}
+
+// make a laplace matrix for the mesh, where all locked vertices come last
+static Mx laplace_matrix(TriMesh const &M,
+                         unordered_map<VertexHandle,int,Hasher> const &handle_to_id,
+                         bool cotan) {
+
+  // compute a laplace matrix for the mesh, using the given index assignment.
+  // use cotan weights if cotan is true, otherwise use topological weights.
+
+  int e = handle_to_id.size();
 
   Mx L(e,e);
 
-  real min_a = numeric_limits<real>::infinity();
-
-  for(auto v : M->vertex_handles()){
-    auto neighbors = M->vertex_one_ring(v);
-    OTHER_ASSERT(neighbors.size() && v.is_valid());
-    int i = handle_to_id[v];
+  for(auto v : M.vertex_handles()) {
+    if (!handle_to_id.count(v))
+      continue;
+
+    int i = handle_to_id.find(v)->second;
+
+    auto neighbors = M.vertex_one_ring(v);
+
+    if (neighbors.empty()) {
+      L(i,i) = 1.;
+      continue;
+    }
+
     real W=0.;
+
+    // compute area
     real A=0.;
-
-    for(auto ohi = M->cvoh_iter(v);ohi;++ohi){
-      auto fh = M->face_handle(ohi.handle());
-
-      auto p0 = M->point(v);
-      auto p1 = M->point(M->to_vertex_handle(ohi.handle()));
-      auto p2 = M->point(M->from_vertex_handle(M->prev_halfedge_handle(ohi.handle())));
-      auto d0 = p1-p0;
-      auto d1 = p2-p1;
-      auto d2 = p0-p2;
-
-      real m0 = d0.sqr_magnitude();
-      real m2 = d2.sqr_magnitude();
-
-      d0.normalize(); d1.normalize(); d2.normalize();
-
-      real phi20 = acos( max(-1.,min(1.,dot(d0,-d2))) );
-      real phi01 = acos( max(-1.,min(1.,dot(-d0,d1))) );
-      real phi12 = acos(max(-1.,min(1.,dot(d2,-d1))));
-
-      real obtuse = pi*.5;
-      if(dot(d0,-d2) >=0 && dot(-d0,d1) >= 0 && dot(-d1,d2) >=0){
-        A+=(1/8.) * (m0/tan(phi12) + m2/tan(phi01));
-      }else{
-        real a = M->area(fh);
-        if(phi20 >= obtuse)
-          A+=a/2;
-        else A+=a/4;
+    if (cotan) {
+      for(auto ohi = M.cvoh_iter(v);ohi;++ohi){
+        auto fh = M.face_handle(ohi.handle());
+
+        auto p0 = M.point(v);
+        auto p1 = M.point(M.to_vertex_handle(ohi.handle()));
+        auto p2 = M.point(M.from_vertex_handle(M.prev_halfedge_handle(ohi.handle())));
+        auto d0 = p1-p0;
+        auto d1 = p2-p1;
+        auto d2 = p0-p2;
+
+        real m0 = d0.sqr_magnitude();
+        real m2 = d2.sqr_magnitude();
+
+        d0.normalize(); d1.normalize(); d2.normalize();
+
+        real phi20 = acos(max(-1.,min(1.,dot(d0,-d2))));
+        real phi01 = acos(max(-1.,min(1.,dot(-d0,d1))));
+        real phi12 = acos(max(-1.,min(1.,dot(d2,-d1))));
+
+        real obtuse = pi*.5;
+        if(dot(d0,-d2) >=0 && dot(-d0,d1) >= 0 && dot(-d1,d2) >=0){
+          A+=(1/8.) * (m0/tan(phi12) + m2/tan(phi01));
+        }else{
+          real a = M.area(fh);
+          if(phi20 >= obtuse)
+            A+=a/2;
+          else
+            A+=a/4;
+        }
       }
-
-      /*
-      auto t = M->triangle(fh);
-      auto c = t.point_from_barycentric_coordinates(TV::ones()*(1/3.));
-      A+=cross(d0*.5,(c-p0)).magnitude();
-      */
-    }
-
-    if(A < min_a) min_a = A;
-
-    /*
-    for(auto n : neighbors)
-      A+=M->area(M->face_handle(M->halfedge_handle(v,n)));
-    */
-
-    for(auto n : neighbors){
-      OTHER_ASSERT(n.is_valid() && !M->status(n).deleted());
-      //real w = M->cotan_weight(M->edge_handle(M->halfedge_handle(v,n)))/(2.*A);
-      real w = 1.;
-      L(i,handle_to_id[n]) = -w;
-      W+=w;
+    }
+
+    for (auto n : neighbors) {
+      OTHER_ASSERT(n.is_valid() && !M.status(n).deleted());
+      OTHER_ASSERT(handle_to_id.count(n));
+      real w;
+      if (cotan)
+        w = M.cotan_weight(M.edge_handle(M.halfedge_handle(v,n))); // /(2.*A);
+      else
+        w = 1.;
+      L(i,handle_to_id.find(n)->second) = -w;
+      W += w;
     }
     L(i,i) = W;
   }
 
-  //cout << min_a << endl;
-
-  Mx U(n,n);
-  if(bilaplace) gmm::mult(L,L,U);
-  else gmm::mult(gmm::identity_matrix(),L,U);
-
-  /*
-  auto AA = gmm::sub_matrix(U, gmm::sub_interval(0, n));
-  auto BB = gmm::sub_matrix(U, gmm::sub_interval(0, n), gmm::sub_interval(n, e-n));
-
-  Mx A(n,n);
-  gmm::copy(AA,A);
-
-  Mx B(n,e-n);
-  gmm::copy(BB,B);
-
-  gmm::scale(B,lambda*t);
-  gmm::scale(A,lambda*t);
-
-  Mx In(n,e-n);
-  for(int i=0;i<n;++i)
-    In(i,i) = 1;
-
-  gmm::add(gmm::identity_matrix(),A);
-  gmm::add(In,B);
-
-  gmm::identity_matrix PS;
-  gmm::identity_matrix PR;
-
-  //  for(int pass = 0; pass < 5; ++pass){
-
-    std::vector<TV> prev(n);
-    for(auto v : VI){
-      prev[handle_to_id[v]] = M->point(v);
-    }
-
-    for(int i =0; i < 3; ++i){
-
-      std::vector<double> X(n);
-      gmm::iteration iter(10E-9);
-
-      vector<double> previ(n);
-      for(int k=0;k<(int)prev.size();++k)
-        previ[k] = prev[k][i];
-
-
-        int id_offset = n;
-      vector<double> y(e);
-      vector<double> RHS(n);
-
-      for(auto v : VB)
-        y[handle_to_id[v]-id_offset] = M->point(v)[i];
-
-      gmm::mult(B,y,RHS);
-
-      gmm::scale(RHS,-1);
-      gmm::add(previ,RHS);
-
-      gmm::cg(A,X,RHS,PS,PR,iter);
-      //gmm::cg(A,X,previ,PS,PR,iter);
-
-      for(int j=0;j<(int)X.size();++j)
-        output[j][i] = X[j];
-
-    }
-
-    for(int i=0;i<(int)output.size();++i){
-      auto vh = id_to_handle[i];
-      OTHER_ASSERT(vh.is_valid() && !M->status(vh).locked());
-      M->point(vh) = output[i];
-    }
-*/
-
-  auto A = gmm::sub_matrix(U, gmm::sub_interval(0, n));
-  auto B = gmm::sub_matrix(U, gmm::sub_interval(0, n), gmm::sub_interval(n, e-n));
-
-  //  for(int i =0; i <n; ++i)
-  //    A(i,i) += 1e-3;
+  return L;
+}
+
+
+Ref<TriMesh> smooth_test(TriMesh &m, bool bilaplace, bool cotan) {
+  auto bb = m.bounding_box();
+  real zz = bb.sizes().z;
+
+  for (auto v : m.vertex_handles()){
+    if (abs(m.point(v).z-bb.center().z)/zz > .4)
+      m.status(v).set_locked(true);
+  }
+
+  return smooth_mesh(m, bilaplace, cotan);
+}
+
+
+
+
+template<class M>
+void color_with_eigenvalue(TriMesh &m, M const &A, int nev,
+                           unordered_map<VertexHandle,int,Hasher> const &handle_to_id) {
+
+  int n = A.nrows();
 
   std::vector<real> eig(n);
   gmm::dense_matrix<real> evs(n,n);
   gmm::symmetric_qr_algorithm(A,eig,evs);
 
-<<<<<<< HEAD
   real mx = 0;
-  real mn = numeric_limits<real>::infinity();
-=======
-  real mx = -numeric_limits<real>::infinity();
-  real mn = -mx;
-  int nev = val;
->>>>>>> 553e46e7
-  for(int i =0; i<n; ++i){
+  real mn = 1.;
+  for (int i =0; i<n; ++i) {
     mx = max(abs(evs(i,nev)),mx);
     mn = min(abs(evs(i,nev)),mn);
-  }
-
-  std::cout << "min/max: " << mn << " " << mx << std::endl;
+
+    if (i < 20 || n-i < 20)
+      std::cout << "ev " << i << ": " << eig[i] << std::endl;
+  }
+
+  std::cout << "n = " << n << ", min/max: " << mn << " " << mx << std::endl;
 
   m.request_vertex_colors();
   for (auto v : m.vertex_handles()) {
+    OTHER_ASSERT(handle_to_id.count(v));
     if (!m.status(v).locked()) {
-      real e = abs(evs(handle_to_id[v],nev));
+      real e = abs(evs(handle_to_id.find(v)->second,nev));
       real c = (e-mn)/(mx-mn);
       m.set_color(v,to_byte_color(TV(c,0,1-c)));
     } else {
       m.set_color(v,to_byte_color(TV(.5, .5, .5)));
     }
   }
-
-  gmm::identity_matrix PS;
-  gmm::identity_matrix PR;
-
-  for(int i =0; i < 3; ++i){
+}
+
+
+Ref<TriMesh> smooth_mesh(TriMesh &m, bool bilaplace, bool cotan) {
+  Ref<TriMesh> M = m.copy();
+  M->garbage_collection();
+
+  unordered_map<int,VertexHandle,Hasher> id_to_handle;
+  unordered_map<VertexHandle,int,Hasher> handle_to_id;
+  Array<VertexHandle> VB;
+
+  matrix_permutation(M, id_to_handle, handle_to_id, VB);
+
+  int e = handle_to_id.size();
+  int n = e - VB.size();
+
+  std::cout << "e = " << e << ", n = " << n << std::endl;
+
+  Mx L = laplace_matrix(M, handle_to_id, cotan);
+
+  // make a system matrix
+  Mx U(e,e);
+  if (bilaplace)
+    gmm::mult(gmm::transposed(L),L,U);
+  else
+    gmm::mult(gmm::identity_matrix(),L,U);
+
+  // results
+  std::vector<TV> output(n);
+
+  // chop up matrix
+  auto A = gmm::sub_matrix(U, gmm::sub_interval(0, n));
+  auto B = gmm::sub_matrix(U, gmm::sub_interval(0, n), gmm::sub_interval(n, e-n));
+
+  //color_with_eigenvalue(M, A, 0, handle_to_id);
+
+  // solve for x, y, z
+  for (int i =0; i < 3; ++i) {
 
     std::vector<double> X(n);
-    gmm::iteration iter(10E-12);
-
-    int id_offset = n;
+    gmm::iteration iter(1e-9);
+    iter.set_maxiter(10000);
+
     vector<double> y(e-n);
     vector<double> RHS(n);
 
     for(auto v : VB)
-      y[handle_to_id[v]-id_offset] = M->point(v)[i];
+      y[handle_to_id.find(v)->second - n] = M->point(v)[i];
 
     gmm::mult(B,y,RHS);
     gmm::scale(RHS,-1.);
 
-    gmm::cg(A,X,RHS,PS,PR,iter);
-    //gmm::cg(A,X,previ,PS,PR,iter);
+    gmm::cg(A,X,RHS,gmm::identity_matrix(),gmm::identity_matrix(),iter);
 
     for(int j=0;j<(int)X.size();++j)
       output[j][i] = X[j];
-
-  }
-
-  for(int i=0;i<(int)output.size();++i){
-    auto vh = id_to_handle[i];
+  }
+
+  // write result back to M
+  for(int i=0;i<(int)output.size();++i) {
+    OTHER_ASSERT(id_to_handle.count(i));
+    auto vh = id_to_handle.find(i)->second;
     OTHER_ASSERT(vh.is_valid() && !M->status(vh).locked());
     M->point(vh) = output[i];
   }
 
-
   return M;
 }
 
@@ -298,6 +240,7 @@
 
 void wrap_smooth() {
   OTHER_FUNCTION(smooth_mesh)
+  OTHER_FUNCTION(smooth_test)
 }
 
 #endif