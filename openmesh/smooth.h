--- conflicted
+++ resolved
@@ -6,11 +6,7 @@
 
 // smooth a mesh using bi-Laplacian smoothing with time constant t, all locked
 // vertices are used as boundary conditions.
-<<<<<<< HEAD
-OTHER_CORE_EXPORT Ref<TriMesh> smooth_mesh(TriMesh &m, real t, real lambda, bool bilaplace, int nev = 7);
-=======
-OTHER_CORE_EXPORT Ref<TriMesh> smooth_mesh(TriMesh &m, real t, real lambda, bool bilaplace, int val);
->>>>>>> 553e46e7
+OTHER_CORE_EXPORT Ref<TriMesh> smooth_mesh(TriMesh &m, bool bilaplace, bool cotan);
 
 }
 #endif // USE_OPENMESH