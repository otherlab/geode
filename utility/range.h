--- conflicted
+++ resolved
@@ -42,11 +42,8 @@
   Iter end() const { return Iter(hi); }
 
   int operator[](const int i) const { assert(0<=i && i<hi-lo); return lo+i; }
-<<<<<<< HEAD
-=======
 
   int front() const { assert(lo<hi); return lo; }
->>>>>>> db57d54f
   int back() const { assert(lo<hi); return hi-1; }
 
   bool contains(int i) const { return lo <= i && i < hi; }
